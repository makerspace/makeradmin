from flask import request, jsonify, render_template
from backend_service import assert_get, route_helper, create, abort
import urllib.parse
from typing import Dict, Any
from logging import getLogger

logger = getLogger('makeradmin')

instance = create(name="member", url="member", port=80, version="1.0")

# Grab the database so that we can use it inside requests
db = instance.db


@instance.route("send_access_token", methods=["POST"], permission=None)
def send_access_token():
    data = request.get_json()
    if data is None:
        abort(400, "missing json")

    redirect = "/member"
    if "redirect" in data:
        redirect = data["redirect"]

    user_tag = assert_get(data, "user_tag")
    with db.cursor() as cur:
        if user_tag.isdigit():
            cur.execute("SELECT member_id FROM membership_members WHERE member_number=%s", (user_tag,))
        else:
            cur.execute("SELECT member_id FROM membership_members WHERE email=%s", (user_tag,))
        matching = cur.fetchall()
        if len(matching) == 0:
            abort(400, "not found")
        if len(matching) > 1:
            abort(400, "ambiguous")
        user_id = matching[0][0]

    response = instance.gateway.post("oauth/force_token", {"user_id": user_id}).json()
    token = response["access_token"]
    url = instance.gateway.get_public_url(f"/member/login/{token}?redirect=" + urllib.parse.quote_plus(redirect))
    logger.info(f"sending login link {url!r} to user_id {user_id}")
<<<<<<< HEAD
    
    r = instance.gateway.post("messages/message", {
=======

    r = instance.gateway.post("messages", {
>>>>>>> 5d8e8960
        "recipients": [
            {
                "type": "member",
                "id": user_id
            },
        ],
        "message_type": "email",
        "subject": "Log in to MakerAdmin",
        "body": render_template("email_login.html", url=url)
    })
    if not r.ok:
        raise Exception(r.text)

    return jsonify({"status": "sent"})


@instance.route("current", methods=["GET"], permission='user')
def current_member() -> str:
    user_id = assert_get(request.headers, "X-User-Id")
    return instance.gateway.get("membership/member/%s" % user_id).text


@instance.route("current/permissions", methods=["GET"], permission='user')
@route_helper
def permissions() -> Dict[str, Any]:
    user_id = assert_get(request.headers, "X-User-Id")
    permissionsStr = request.headers["X-User-Permissions"].strip() if "X-User-Permissions" in request.headers else ""
    permissions = permissionsStr.split(",") if permissionsStr != "" else []
    return {
        "member_id": user_id,
        "permissions": permissions,
    }


<<<<<<< HEAD
@instance.route("current/membership", methods=["GET"], permission='user')
=======
@instance.route("current/membership", methods=["GET"], permission=None)
>>>>>>> 5d8e8960
def membership_info() -> str:
    ''' If the user has lab access and how long '''
    user_id = assert_get(request.headers, "X-User-Id")
    return instance.gateway.get(f"membership/member/{user_id}/membership").text


instance.serve_indefinitely()<|MERGE_RESOLUTION|>--- conflicted
+++ resolved
@@ -39,13 +39,7 @@
     token = response["access_token"]
     url = instance.gateway.get_public_url(f"/member/login/{token}?redirect=" + urllib.parse.quote_plus(redirect))
     logger.info(f"sending login link {url!r} to user_id {user_id}")
-<<<<<<< HEAD
-    
     r = instance.gateway.post("messages/message", {
-=======
-
-    r = instance.gateway.post("messages", {
->>>>>>> 5d8e8960
         "recipients": [
             {
                 "type": "member",
@@ -80,11 +74,7 @@
     }
 
 
-<<<<<<< HEAD
 @instance.route("current/membership", methods=["GET"], permission='user')
-=======
-@instance.route("current/membership", methods=["GET"], permission=None)
->>>>>>> 5d8e8960
 def membership_info() -> str:
     ''' If the user has lab access and how long '''
     user_id = assert_get(request.headers, "X-User-Id")
