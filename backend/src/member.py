from flask import request, jsonify, render_template
from backend_service import assert_get, route_helper, create, abort
import urllib.parse
from typing import Dict, Any
from logging import getLogger

logger = getLogger('makeradmin')

instance = create(name="member", url="member", port=80, version="1.0")

# Grab the database so that we can use it inside requests
db = instance.db


@instance.route("send_access_token", methods=["POST"], permission=None)
def send_access_token():
    data = request.get_json()
    if data is None:
        abort(400, "missing json")

    redirect = "/member"
    if "redirect" in data:
        redirect = data["redirect"]

    user_tag = assert_get(data, "user_tag")
    with db.cursor() as cur:
        if user_tag.isdigit():
            cur.execute("SELECT member_id FROM membership_members WHERE member_number=%s", (user_tag,))
        else:
            cur.execute("SELECT member_id FROM membership_members WHERE email=%s", (user_tag,))
        matching = cur.fetchall()
        if len(matching) == 0:
            abort(400, "not found")
        if len(matching) > 1:
            abort(400, "ambiguous")
        user_id = matching[0][0]

    response = instance.gateway.post("oauth/force_token", {"user_id": user_id}).json()
    token = response["access_token"]
    url = instance.gateway.get_public_url(f"/member/login/{token}?redirect=" + urllib.parse.quote_plus(redirect))
    logger.info(f"sending login link {url!r} to user_id {user_id}")
<<<<<<< HEAD
    
=======
>>>>>>> 69838e9c
    r = instance.gateway.post("messages/message", {
        "recipients": [
            {
                "type": "member",
                "id": user_id
            },
        ],
        "message_type": "email",
        "subject": "Log in to MakerAdmin",
        "body": render_template("email_login.html", url=url)
    })
    if not r.ok:
        raise Exception(r.text)

    return jsonify({"status": "sent"})


@instance.route("current", methods=["GET"], permission='user')
def current_member() -> str:
    user_id = assert_get(request.headers, "X-User-Id")
    return instance.gateway.get("membership/member/%s" % user_id).text


@instance.route("current/permissions", methods=["GET"], permission='user')
@route_helper
def permissions() -> Dict[str, Any]:
    user_id = assert_get(request.headers, "X-User-Id")
    permissionsStr = request.headers["X-User-Permissions"].strip() if "X-User-Permissions" in request.headers else ""
    permissions = permissionsStr.split(",") if permissionsStr != "" else []
    return {
        "member_id": user_id,
        "permissions": permissions,
    }


@instance.route("current/membership", methods=["GET"], permission='user')
def membership_info() -> str:
    ''' If the user has lab access and how long '''
    user_id = assert_get(request.headers, "X-User-Id")
    return instance.gateway.get(f"membership/member/{user_id}/membership").text


instance.serve_indefinitely()<|MERGE_RESOLUTION|>--- conflicted
+++ resolved
@@ -39,10 +39,6 @@
     token = response["access_token"]
     url = instance.gateway.get_public_url(f"/member/login/{token}?redirect=" + urllib.parse.quote_plus(redirect))
     logger.info(f"sending login link {url!r} to user_id {user_id}")
-<<<<<<< HEAD
-    
-=======
->>>>>>> 69838e9c
     r = instance.gateway.post("messages/message", {
         "recipients": [
             {
