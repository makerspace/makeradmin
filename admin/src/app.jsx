// Load jQuery and UIkit
global.jQuery = require("jquery");
global.$ = global.jQuery;
require("uikit");
require("uikit/dist/js/core/dropdown");
require("uikit/dist/js/components/pagination");
require("uikit/dist/js/components/autocomplete");
require("uikit/dist/js/components/notify");
require("uikit/dist/js/components/upload");

import React from "react";
import ReactDOM from "react-dom";
import { Router } from "react-router";
import { Route, Switch } from "react-router-dom";
import { browserHistory } from "./browser_history";
import { Nav, SideNav } from "./nav";
import auth from "./auth";
import Login from "./Components/Login";

import RequestPasswordReset from "./Components/RequestPasswordReset";
import PasswordReset from "./Components/PasswordReset";
import Logout from "./Components/Logout";
import Page404 from "./Components/404";
import Dashboard from "./Components/Dashboard";

import Sales from "./Sales/Routes";
import Membership from "./Membership/Routes";
import Messages from "./Messages/Routes";
import Statistics from "./Statistics/Routes";
import Settings from "./Settings/Routes";
import Quiz from "./Quiz/Routes";

const nav = {
    brand: "MakerAdmin",
    items: [
        {
            text: "Medlemmar",
            target: "/membership",
            icon: "user",
            children: [
                {
                    text: "Medlemmar",
                    target: "/membership/members",
                    icon: "user",
                },
                {
                    text: "Grupper",
                    target: "/membership/groups",
                    icon: "group",
                },
                {
                    text: "Nycklar",
                    target: "/membership/keys",
                    icon: "key",
                },
                {
                    text: "Medlemsperioder",
                    target: "/membership/spans",
                    icon: "clock-o",
                },
                {
                    text: "Exportera medlemmar",
                    target: "/membership/export",
                    icon: "download",
                },
            ],
        },
        {
            text: "Försäljning",
            target: "/sales",
            icon: "shopping-basket",
<<<<<<< HEAD
            children:
                [
                    {
                        text: "Ordrar",
                        target: "/sales/order",
                    },
                    {
                        text: "Presentkort",
                        target: "/sales/gift-card",
                    },
                    {
                        text: "Produkter",
                        target: "/sales/product",
                    },
                    {
                        text: "Bilder",
                        target: "/sales/image",
                    },
                    {
                        text: "Kategorier",
                        target: "/sales/category",
                    },
                    {
                        text: "Bokföring",
                        target: "/sales/accounting",
                    },
                ],
=======
            children: [
                {
                    text: "Ordrar",
                    target: "/sales/order",
                },
                {
                    text: "Presentkort",
                    target: "/sales/gift-card",
                },
                {
                    text: "Produkter",
                    target: "/sales/product",
                },
                {
                    text: "Bilder",
                    target: "/sales/image",
                },
                {
                    text: "Kategorier",
                    target: "/sales/category",
                },
            ],
>>>>>>> 91258c9f
        },
        {
            text: "Utskick",
            target: "/messages",
            icon: "envelope",
            children: [
                {
                    text: "Historik",
                    target: "/messages/history",
                    icon: "list",
                },
                {
                    text: "Nytt utskick",
                    target: "/messages/new",
                    icon: "envelope",
                },
            ],
        },
        {
            text: "Quiz",
            target: "/quiz",
            icon: "commenting",
            children: [
                {
                    text: "Quiz",
                    target: "/quiz",
                },
            ],
        },
        {
            text: "Statistik",
            target: "/statistics",
            icon: "area-chart",
        },
        {
            text: "Inställningar",
            target: "/settings",
            icon: "cog",
            children: [
                {
                    text: "About",
                    target: "/settings/about",
                },
                {
                    text: "My access tokens",
                    target: "/settings/tokens",
                },
                {
                    text: "Service tokens",
                    target: "/settings/service_tokens",
                },
            ],
        },
        {
            text: "Logga ut",
            target: "/logout",
            icon: "sign-out",
        },
    ],
};

class App extends React.Component {
    constructor(props) {
        super(props);
        this.state = {
            isLoggedIn: auth.isLoggedIn(),
        };
    }

    componentDidMount() {
        auth.onChange = (isLoggedIn) => this.setState({ isLoggedIn });
    }

    render() {
        return (
            <Router history={browserHistory}>
                <Switch>
                    <Route path="/logout" component={Logout} />
                    <Route
                        path="/request-password-reset"
                        component={RequestPasswordReset}
                    />
                    <Route path="/password-reset" component={PasswordReset} />
                    <Route path="*">
                        {this.state.isLoggedIn && (
                            <div style={{ marginBottom: "2em" }}>
                                <Nav nav={nav} />
                                <div className="uk-container uk-container-center uk-margin-top">
                                    <div className="uk-grid">
                                        <div className="uk-width-medium-1-4">
                                            <SideNav nav={nav} />
                                        </div>
                                        <div className="uk-width-medium-3-4">
                                            <Switch>
                                                <Route
                                                    exact
                                                    path="/"
                                                    component={Dashboard}
                                                />
                                                <Route
                                                    path="/membership"
                                                    component={Membership}
                                                />
                                                <Route
                                                    path="/sales"
                                                    component={Sales}
                                                />
                                                <Route
                                                    path="/messages"
                                                    component={Messages}
                                                />
                                                <Route
                                                    path="/statistics"
                                                    component={Statistics}
                                                />
                                                <Route
                                                    path="/settings"
                                                    component={Settings}
                                                />
                                                <Route
                                                    path="/quiz"
                                                    component={Quiz}
                                                />
                                                <Route component={Page404} />
                                            </Switch>
                                        </div>
                                    </div>
                                </div>
                            </div>
                        )}
                        {!this.state.isLoggedIn && <Login />}
                    </Route>
                </Switch>
            </Router>
        );
    }
}
App.title = "MakerAdmin";

ReactDOM.render(<App />, document.getElementById("main"));<|MERGE_RESOLUTION|>--- conflicted
+++ resolved
@@ -69,7 +69,6 @@
             text: "Försäljning",
             target: "/sales",
             icon: "shopping-basket",
-<<<<<<< HEAD
             children:
                 [
                     {
@@ -97,30 +96,6 @@
                         target: "/sales/accounting",
                     },
                 ],
-=======
-            children: [
-                {
-                    text: "Ordrar",
-                    target: "/sales/order",
-                },
-                {
-                    text: "Presentkort",
-                    target: "/sales/gift-card",
-                },
-                {
-                    text: "Produkter",
-                    target: "/sales/product",
-                },
-                {
-                    text: "Bilder",
-                    target: "/sales/image",
-                },
-                {
-                    text: "Kategorier",
-                    target: "/sales/category",
-                },
-            ],
->>>>>>> 91258c9f
         },
         {
             text: "Utskick",
