--- conflicted
+++ resolved
@@ -36,16 +36,7 @@
                 <h2>Medlem #{member_number}: {firstname} {lastname}</h2>
 
                 <ul className="uk-tab">
-<<<<<<< HEAD
-                    <li><Link to={"/membership/members/" + member_id + "/key-handout"}>Nyckelutlämning</Link></li>
-                    <li><Link to={"/membership/members/" + member_id + "/member-data"}>Uppgifter</Link></li>
-                    <li><Link to={"/membership/members/" + member_id + "/groups"}>Grupper</Link></li>
-                    <li><Link to={"/membership/members/" + member_id + "/keys"}>Nycklar</Link></li>
-                    <li><Link to={"/membership/members/" + member_id + "/permissions"}>Behörigheter</Link></li>
-                    <li><Link to={"/membership/members/" + member_id + "/orders"}>Ordrar</Link></li>
-                    <li><Link to={"/membership/members/" + member_id + "/messages"}>Utskick</Link></li>
-                    <li><Link to={"/membership/members/" + member_id + "/spans"}>Perioder</Link></li>
-=======
+                    <NavItem to={"/membership/members/" + member_id + "/key-handout"}>Nyckelutlämning</NavItem>
                     <NavItem to={"/membership/members/" + member_id + "/member-data"}>Uppgifter</NavItem>
                     <NavItem to={"/membership/members/" + member_id + "/groups"}>Grupper</NavItem>
                     <NavItem to={"/membership/members/" + member_id + "/keys"}>Nycklar</NavItem>
@@ -53,7 +44,6 @@
                     <NavItem to={"/membership/members/" + member_id + "/orders"}>Ordrar</NavItem>
                     <NavItem to={"/membership/members/" + member_id + "/messages"}>Utskick</NavItem>
                     <NavItem to={"/membership/members/" + member_id + "/spans"}>Perioder</NavItem>
->>>>>>> 8a79d74e
                 </ul>
                 {this.props.children}
             </div>
