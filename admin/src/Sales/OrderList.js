import React from 'react';
import { Link } from "react-router-dom";
import Order from "../Models/Order";
import Collection from "../Models/Collection";
import CollectionTable from "../Components/CollectionTable";
import DateTimeShow from "../Components/DateTimeShow";
import SearchBox from "../Components/SearchBox";
import CollectionNavigation from "../Models/CollectionNavigation";

const Row = props => {
    const { item } = props;
    return (
        <tr>
            <td><Link to={"/sales/order/" + item.id}>{item.id}</Link></td>
            <td><DateTimeShow date={item.created_at} /></td>
            <td>{item.status}</td>
            <td>
                {item.member_id
                    ? <Link to={"/membership/members/" + item.member_id}>#{item.member_number}: {item.firstname} {item.lastname}</Link>
                    : "Gift"
                }
            </td>
            <td className='uk-text-right'>{item.amount} kr</td>
        </tr>
    );
};


class OrderList extends CollectionNavigation {

    constructor(props) {
        super(props);
        const { search, page } = this.state;

        this.collection = new Collection({ type: Order, url: "/webshop/transaction", expand: 'member', search, page });
    }

    render() {
        const columns = [
            { title: "Order" },
            { title: "Skapad" },
            { title: "Status" },
            { title: "Medlem" },
            { title: "Belopp" },
        ];

        return (
            <div className="uk-margin-top">
<<<<<<< HEAD
                <h2>Inkomna ordrar</h2>
                <SearchBox handleChange={this.onSearch} value={this.state.search} />
                <CollectionTable emptyMessage="Inga ordrar" rowComponent={Row} collection={this.collection} columns={columns} onPageNav={this.onPageNav} />
=======
                <h2>Inkommna ordrar</h2>
                <SearchBox handleChange={this.onSearch} value={this.state.search} />
                <CollectionTable emptyMessage="Ingar ordrar" rowComponent={Row} collection={this.collection} columns={columns} onPageNav={this.onPageNav} />
>>>>>>> 3459456c
            </div>
        );
    }
}


export default OrderList;<|MERGE_RESOLUTION|>--- conflicted
+++ resolved
@@ -46,15 +46,18 @@
 
         return (
             <div className="uk-margin-top">
-<<<<<<< HEAD
                 <h2>Inkomna ordrar</h2>
-                <SearchBox handleChange={this.onSearch} value={this.state.search} />
-                <CollectionTable emptyMessage="Inga ordrar" rowComponent={Row} collection={this.collection} columns={columns} onPageNav={this.onPageNav} />
-=======
-                <h2>Inkommna ordrar</h2>
-                <SearchBox handleChange={this.onSearch} value={this.state.search} />
-                <CollectionTable emptyMessage="Ingar ordrar" rowComponent={Row} collection={this.collection} columns={columns} onPageNav={this.onPageNav} />
->>>>>>> 3459456c
+                <SearchBox
+                    handleChange={this.onSearch}
+                    value={this.state.search}
+                />
+                <CollectionTable
+                    emptyMessage="Inga ordrar"
+                    rowComponent={Row}
+                    collection={this.collection}
+                    columns={columns}
+                    onPageNav={this.onPageNav}
+                />
             </div>
         );
     }
