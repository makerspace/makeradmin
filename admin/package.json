--- conflicted
+++ resolved
@@ -1,81 +1,4 @@
 {
-<<<<<<< HEAD
-  "name": "makeradmin-admin",
-  "version": "1.0.0",
-  "description": "See repository",
-  "main": "webpack.config.js",
-  "repository": "https://github.com/makerspace/makeradmin",
-  "license": "GPL-3.0",
-  "dependencies": {
-    "classnames": "^2.3.1",
-    "history": "^4.10.1",
-    "html5-qrcode": "^2.3.8",
-    "jquery": "^3.6.0",
-    "json-loader": "^0.5.4",
-    "npm": "^9.2.0",
-    "prop-types": "^15.7.2",
-    "react": "^16.14.0",
-    "react-day-picker": "^7.4.10",
-    "react-dom": "^16.14.0",
-    "react-router": "^5.2.0",
-    "react-router-dom": "^5.2.0",
-    "react-select": "^2.4.4",
-    "uikit": "^2.27.4",
-    "underscore": "^1.13.0"
-  },
-  "devDependencies": {
-    "@babel/core": "^7.13.15",
-    "@babel/eslint-parser": "^7.13.14",
-    "@babel/preset-env": "^7.13.15",
-    "@babel/preset-react": "^7.13.13",
-    "@babel/register": "^7.13.14",
-    "@types/react": "^16.14.5",
-    "@types/react-dom": "^16.9.12",
-    "@types/react-router": "^5.1.13",
-    "@types/react-router-dom": "^5.1.7",
-    "@types/underscore": "^1.11.1",
-    "babel-core": "^7.0.0-0",
-    "babel-jest": "^26.6.3",
-    "babel-loader": "^8.2.2",
-    "css-loader": "^6.7.3",
-    "enzyme": "^3.11.0",
-    "enzyme-adapter-react-16": "^1.15.6",
-    "eslint": "^7.24.0",
-    "eslint-plugin-react": "^7.23.2",
-    "jest": "^29.3.1",
-    "jest-environment-jsdom": "^29.3.1",
-    "react-test-renderer": "^16.14.0",
-    "style-loader": "^3.3.3",
-    "ts-loader": "^9.4.2",
-    "typescript": "4.9.4",
-    "webpack": "^5.76.0",
-    "webpack-cli": "^5.0.1",
-    "webpack-dev-server": "^4.11.1",
-    "webpack-merge": "^5.8.0"
-  },
-  "scripts": {
-    "dev": "./node_modules/.bin/webpack-dev-server --mode development",
-    "build": "./node_modules/.bin/webpack",
-    "test": "jest",
-    "eslint": "eslint src --ext .js --ext .jsx"
-  },
-  "author": "",
-  "babel": {
-    "presets": [
-      "@babel/preset-env",
-      "@babel/preset-react"
-    ]
-  },
-  "jest": {
-    "setupFiles": [
-      "<rootDir>/jestSetup.js"
-    ]
-  },
-  "eslintConfig": {
-    "env": {
-      "browser": true,
-      "es6": true
-=======
     "name": "makeradmin-admin",
     "version": "1.0.0",
     "description": "See repository",
@@ -97,7 +20,6 @@
         "react-select": "^2.4.4",
         "uikit": "^2.27.4",
         "underscore": "^1.13.0"
->>>>>>> 029084e7
     },
     "devDependencies": {
         "@babel/core": "^7.13.15",
