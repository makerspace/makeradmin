version: "2"
services:
  db2:
    image: mysql:5.7
    # The lumen library seems to use an older mysql client which is not able to connect if mysql uses the newer caching_sha2_password authentication plugin.
    # Therefore we need to override the mysql starting command to set a config option to use the older password authentication plugin.
    command: mysqld --default-authentication-plugin=mysql_native_password
    restart: always
    volumes:
      - dbdata:/var/lib/mysql
      - ./logs/mysql:/var/www/html/storage/logs
    environment:
      # Note: the config only seems to be updated when the container is initially created.
      # If the db config needs to be changed then the db image and volume needs to be destroyed first.
      MYSQL_DATABASE: "${MYSQL_DB}"
      MYSQL_ROOT_HOST: "db2"
      MYSQL_USER: "${MYSQL_USER}"
      MYSQL_PASSWORD: "${MYSQL_PASS}"
      MYSQL_ROOT_PASSWORD: "${MYSQL_ROOT_PASSWORD}"
    networks:
      - makeradmin

  servicebase:
    image: makeradmin/servicebase:1.0
    build:
      context: ./MakerAdmin-ServiceBase
    networks:
      - makeradmin

  api-gateway:
    image: makeradmin/apigateway:1.0
    build:
      context: ./MakerAdmin-ApiGateway
      dockerfile: ${PWD}/MakerAdmin-ServiceBase/DockerfileService
    volumes:
      - ./logs/apigateway:/var/www/html/storage/logs
    depends_on:
      - db2
    ports:
      - "8010:80"
    depends_on:
      - servicebase
    networks:
      - makeradmin
    environment:
      APP_DEBUG: "true"
      MYSQL_HOST: "db2:${MYSQL_PORT}"
      MYSQL_DB: "makeradmin-apigateway"
      MYSQL_USER: "${MYSQL_USER}"
      MYSQL_PASS: "${MYSQL_PASS}"
      BEARER: "${API_BEARER}"

  current-member:
    image: makeradmin/current-member:1.0
<<<<<<< HEAD
    container_name: makeradmin-current-member
    build:
      context: ./MakerAdmin-CurrentMember/
      dockerfile: member_view/Dockerfile
=======
    build: ./MakerAdmin-CurrentMember
>>>>>>> 86004827
    environment:
      MYSQL_HOST: "db2:${MYSQL_PORT}"
      MYSQL_DB: "makeradmin-membership"
      MYSQL_USER: "${MYSQL_USER}"
      MYSQL_PASS: "${MYSQL_PASS}"
      APIGATEWAY: "api-gateway"
      BEARER: "${API_BEARER}"
      HOST_FRONTEND:
      HOST_BACKEND:
      APP_DEBUG: "true"
    depends_on:
      - api-gateway
    networks:
      - makeradmin

  webshop:
    image: makeradmin/webshop:1.0
    container_name: makeradmin-webshop
    volumes:
      - "./MakerAdmin-CurrentMember/webshop/src/static:/var/www/service/static"
      - "./MakerAdmin-CurrentMember/webshop/src/templates:/var/www/service/templates"
    build:
      context: ./MakerAdmin-CurrentMember/
      dockerfile: webshop/Dockerfile
    ports:
      - "8011:80"
    environment:
        MYSQL_HOST: "db2:${MYSQL_PORT}"
        MYSQL_DB: "makeradmin-webshop"
        MYSQL_USER: "${MYSQL_USER}"
        MYSQL_PASS: "${MYSQL_PASS}"
        APIGATEWAY: "api-gateway"
        BEARER: "${API_BEARER}"
        HOST_FRONTEND:
        HOST_BACKEND:
        APP_DEBUG: "true"
    depends_on:
      - api-gateway
    networks:
      - makeradmin

  rfid:
    image: makeradmin/rfid:1.0
<<<<<<< HEAD
    container_name: makeradmin-rfid
    build:
      context: ./MakerAdmin-CurrentMember/
      dockerfile: rfid/Dockerfile
    environment:
        MYSQL_HOST: "db2:${MYSQL_PORT}"
        MYSQL_DB: "makeradmin-rfid"
        MYSQL_USER: "${MYSQL_USER}"
        MYSQL_PASS: "${MYSQL_PASS}"
        APIGATEWAY: "api-gateway"
        BEARER: "${API_BEARER}"
        HOST_FRONTEND:
        HOST_BACKEND:
        APP_DEBUG: "true"
=======
    build:
      context: ./MakerAdmin-RFID
      dockerfile: ${PWD}/MakerAdmin-ServiceBase/DockerfileService
    environment:
      MYSQL_HOST: "db2:${MYSQL_PORT}"
      MYSQL_DB: "makeradmin-rfid"
      MYSQL_USER: "${MYSQL_USER}"
      MYSQL_PASS: "${MYSQL_PASS}"
      APIGATEWAY: "api-gateway"
      BEARER: "${API_BEARER}"
>>>>>>> 86004827
    depends_on:
      - api-gateway
    networks:
      - makeradmin

  economy:
    image: makeradmin/economy:1.0
    build:
      context: ./MakerAdmin-Economy
      dockerfile: ${PWD}/MakerAdmin-ServiceBase/DockerfileService
    volumes:
      - ./logs/economy:/var/www/html/storage/logs
      - ./data/economy-vouchers:/var/www/html/vouchers
    environment:
      MYSQL_HOST: "db2:${MYSQL_PORT}"
      MYSQL_DB: "makeradmin-economy"
      MYSQL_USER: "${MYSQL_USER}"
      MYSQL_PASS: "${MYSQL_PASS}"
      APIGATEWAY: "api-gateway"
      BEARER: "${API_BEARER}"
    depends_on:
      - api-gateway
    networks:
      - makeradmin

  membership:
    image: makeradmin/membership:1.0
    build:
      context: ./MakerAdmin-Membership
      dockerfile: ${PWD}/MakerAdmin-ServiceBase/DockerfileService
    volumes:
      - ./logs/membership:/var/www/html/storage/logs
    environment:
      MYSQL_HOST: "db2:${MYSQL_PORT}"
      MYSQL_DB: "makeradmin-membership"
      MYSQL_USER: "${MYSQL_USER}"
      MYSQL_PASS: "${MYSQL_PASS}"
      APIGATEWAY: "api-gateway"
      BEARER: "${API_BEARER}"
    depends_on:
      - api-gateway
    networks:
      - makeradmin

  messages:
    image: makeradmin/messages:1.0
    build:
      context: ./MakerAdmin-Messages
      dockerfile: ${PWD}/MakerAdmin-ServiceBase/DockerfileService
    volumes:
      - ./logs/messages:/var/www/html/storage/logs
    environment:
      MYSQL_HOST: "db2:${MYSQL_PORT}"
      MYSQL_DB: "makeradmin-messages"
      MYSQL_USER: "${MYSQL_USER}"
      MYSQL_PASS: "${MYSQL_PASS}"
      APIGATEWAY: "api-gateway"
      BEARER: "${API_BEARER}"
    depends_on:
      - api-gateway
    networks:
      - makeradmin

  email-dispatcher:
    image: makeradmin/messages-dispatcher-email:1.0
    build:
      context: ./MakerAdmin-MessagesDispatcherEmail
      dockerfile: ${PWD}/MakerAdmin-ServiceBase/DockerfileService
    environment:
      MYSQL_HOST: "db2:${MYSQL_PORT}"
      MYSQL_DB: "makeradmin-messages"
      MYSQL_USER: "${MYSQL_USER}"
      MYSQL_PASS: "${MYSQL_PASS}"
      APIGATEWAY: "api-gateway"
      BEARER: "${API_BEARER}"
      MAILGUN_DOMAIN: "${MAILGUN_DOMAIN}"
      MAILGUN_KEY: "${MAILGUN_KEY}"
      MAILGUN_FROM: "${MAILGUN_FROM}"
    depends_on:
      - api-gateway
      - messages
    networks:
      - makeradmin

  sales:
    image: makeradmin/sales:1.0
    build:
      context: ./MakerAdmin-Sales
      dockerfile: ${PWD}/MakerAdmin-ServiceBase/DockerfileService
    volumes:
      - ./logs/sales:/var/www/html/storage/logs
    environment:
      MYSQL_HOST: "db2:${MYSQL_PORT}"
      MYSQL_DB: "makeradmin-sales"
      MYSQL_USER: "${MYSQL_USER}"
      MYSQL_PASS: "${MYSQL_PASS}"
      APIGATEWAY: "api-gateway"
      BEARER: "${API_BEARER}"
    depends_on:
      - api-gateway
    networks:
      - makeradmin

  multiaccesssync:
    image: makeradmin/multiaccesssync:1.0
    build:
      context: ./MakerAdmin-MultiAccessSync
      dockerfile: ${PWD}/MakerAdmin-ServiceBase/DockerfileService
    volumes:
      - ./data/multiaccess-uploads:/var/www/html/storage/uploads
    environment:
      APIGATEWAY: api-gateway
      BEARER: "${API_BEARER}"
    depends_on:
      - api-gateway
    networks:
      - makeradmin

  frontend:
    image: makeradmin/frontend:1.0
    build: ./MakerAdmin-Frontend
    environment:
      HOST_BACKEND:
    ports:
      - "8009:80"
    depends_on:
      - economy
      - membership
      - messages
      - sales
    networks:
      - makeradmin

networks:
  makeradmin:
volumes:
  dbdata:<|MERGE_RESOLUTION|>--- conflicted
+++ resolved
@@ -52,14 +52,9 @@
 
   current-member:
     image: makeradmin/current-member:1.0
-<<<<<<< HEAD
-    container_name: makeradmin-current-member
     build:
       context: ./MakerAdmin-CurrentMember/
       dockerfile: member_view/Dockerfile
-=======
-    build: ./MakerAdmin-CurrentMember
->>>>>>> 86004827
     environment:
       MYSQL_HOST: "db2:${MYSQL_PORT}"
       MYSQL_DB: "makeradmin-membership"
@@ -103,33 +98,19 @@
 
   rfid:
     image: makeradmin/rfid:1.0
-<<<<<<< HEAD
-    container_name: makeradmin-rfid
     build:
       context: ./MakerAdmin-CurrentMember/
       dockerfile: rfid/Dockerfile
     environment:
-        MYSQL_HOST: "db2:${MYSQL_PORT}"
-        MYSQL_DB: "makeradmin-rfid"
-        MYSQL_USER: "${MYSQL_USER}"
-        MYSQL_PASS: "${MYSQL_PASS}"
-        APIGATEWAY: "api-gateway"
-        BEARER: "${API_BEARER}"
-        HOST_FRONTEND:
-        HOST_BACKEND:
-        APP_DEBUG: "true"
-=======
-    build:
-      context: ./MakerAdmin-RFID
-      dockerfile: ${PWD}/MakerAdmin-ServiceBase/DockerfileService
-    environment:
       MYSQL_HOST: "db2:${MYSQL_PORT}"
       MYSQL_DB: "makeradmin-rfid"
       MYSQL_USER: "${MYSQL_USER}"
       MYSQL_PASS: "${MYSQL_PASS}"
       APIGATEWAY: "api-gateway"
       BEARER: "${API_BEARER}"
->>>>>>> 86004827
+      HOST_FRONTEND:
+      HOST_BACKEND:
+      APP_DEBUG: "true"
     depends_on:
       - api-gateway
     networks:
