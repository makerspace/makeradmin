--- conflicted
+++ resolved
@@ -148,58 +148,10 @@
         return `<strong>${pending_labaccess_days} dagar</strong> kommer läggas till vid nästa nyckelsynkronisering. Då kommer din access att förlängas.`;
     }
 
-<<<<<<< HEAD
-    function renderSubscriptionButton(info: any) {
-        if (info['active_subscription'] !== null)
-            return `<a id="unsubscribe-${info["type"]}-button" onclick="" class="uk-button uk-button-danger subscribe-button" >Avsluta prenumeration</a>`
-        return `<a id="subscribe-${info["type"]}-button" onclick="" class="uk-button uk-button-danger subscribe-button">Prenumera</a>`
-    }
-
-    function render_key_view(member: any, membership: any, pending_actions_json: any) {
-        let pendingLabaccessDays = 0;
-        for (let pending of pending_actions_json.data) {
-            if (pending.action.action === "add_labaccess_days") {
-                pendingLabaccessDays += pending.action.value;
-            }
-        }
-=======
     return `Du behöver köpa labbmedlemskap i <a href="${webshop_url}">webshoppen</a> för att förlänga ditt labbmedlemskap.`;
 }
->>>>>>> a2211320
-
-
-<<<<<<< HEAD
-        const disabled = (!member.phone || (!membership.labaccess_active && !membership.special_labaccess_active)) ? "disabled" : ""
-        let explanation = "";
-        if (!member.phone) {
-            explanation = "Telefonnummer saknas, fyll i med knappen ovan."
-        } else if (!membership.labaccess_active && !membership.special_labaccess_active) {
-            if (pendingLabaccessDays === 0) {
-                explanation = "Ingen labaccess aktiv, köp mer och vänta på synk (notifieras via mejl)." // TODO :( :( seriously? vänta i en vecka?
-            } else {
-                explanation = "Ingen labaccess aktiv, den blir aktiv vid nästa synk (notifieras via mejl)." // TODO :( :( seriously? vänta i en vecka?
-            }
-        }
-
-        const accessyInvite = `<p><button id="accessy-invite-button" ${disabled} class="uk-button uk-button-danger" onclick="">Skicka Accessy-inbjudan</button></button> ${explanation}</p>`
-
-        const stripeCustomerPortal = `<p><button id="stripe-customer-portal" class="uk-button uk-button-danger stripe-customer-portal" onclick="">Hantera betalningsmetoder</button></p>`
-        
-        return `
-            <fieldset class="data-uk-margin">
-                <legend><i uk-icon="lock"></i> Medlemsskap</legend>
-                ${renderInfo({ active: membership.membership_active, enddate: membership.membership_end, apiBasePath: apiBasePath }, membershipStrings)}
-                ${renderSubscriptionButton({ type: 'membership', active_subscription: member.stripe_membership_subscription_id, apiBasePath: apiBasePath })}
-
-                ${renderInfo({ active: membership.labaccess_active, enddate: membership.labaccess_end, apiBasePath: apiBasePath }, labaccessStrings)}
-                ${renderSubscriptionButton({ type: 'labaccess', active_subscription: member.stripe_labaccess_subscription_id, apiBasePath: apiBasePath })}
-
-                ${membership.special_labaccess_active ? renderInfo({ active: membership.special_labaccess_active, enddate: membership.special_labaccess_end, apiBasePath: apiBasePath }, specialLabaccessStrings) : ``}
-                ${stripeCustomerPortal}
-                ${pendingAccess}
-                ${accessyInvite}
-            </fieldset>`;
-=======
+
+
 function render_help(member: member_t, membership: membership_t, pending_labaccess_days: number) {
     const todo_bullets = [
         render_signed_contract_warning(member),
@@ -236,7 +188,6 @@
         if (pending.action.action === "add_labaccess_days") {
             pendingLabaccessDays += pending.action.value;
         }
->>>>>>> a2211320
     }
     return pendingLabaccessDays;
 }
@@ -396,158 +347,6 @@
         root.innerHTML = `
             <form class="uk-form uk-form-stacked uk-margin-bottom" xmlns="http://www.w3.org/1999/html">
                 <h2>Medlem ${member.member_number}: ${member.firstname} ${member.lastname}</h2>
-<<<<<<< HEAD
-                <fieldset>
-                    <legend><i uk-icon="user"></i> Personuppgifter</legend>
-                    <div>
-                        <label  for='firstname'       class="uk-form-label">Förnamn</label>
-                        <input name='firstname'       class="uk-input readonly-input" value="${member.firstname || ''}" disabled />
-                    </div>
-                    <div>
-                        <label  for='lastname'        class="uk-form-label">Efternamn</label>
-                        <input name='lastname'        class="uk-input readonly-input" value="${member.lastname || ''}" disabled />
-                    </div>
-                    <div>
-                        <label  for='email'           class="uk-form-label">E-post</label>
-                        <input name='email'           class="uk-input readonly-input" value="${member.email || ''}" disabled />
-                    </div>
-                    <div>
-                        <label  for='phone'           class="uk-form-label">Telefonnummer</label>
-                        <span style="width: 100%; display: flex;">
-                            <input name='phone'           class="uk-input readonly-input" value="${member.phone || ''}" disabled />
-                            <a href="/member/change_phone" class="uk-button uk-button-danger" >Byt</a>
-                        </span>
-                    </div>
-                    <div>
-                        <label  for='pin_code'        class="uk-form-label">Pin code</label>
-                        <span style="width: 100%; display: flex;">
-                            <input name='pin_code' type="password" class="uk-input readonly-input" style="white-space: nowrap; font-family: monospace;" value="${member.pin_code || ''}" disabled id="pin_code_input"/>
-                            <button class="uk-icon-button" uk-icon="more" id="toggle_show_pin_code"></button>
-                            <button class="uk-button uk-button-danger" id="change_pin_code">Byt</button>
-                        </span>
-                        ${pin_warning}
-                    </div>
-                </fieldset>
-                <fieldset data-uk-margin>
-                    <legend><i uk-icon="home"></i> Adress</legend>
-                    <div>
-                        <label  for='address_street'  class="uk-form-label">Address</label>
-                        <input name='address_street'  class="uk-input readonly-input" value="${member.address_street || ''}" disabled />
-                    </div>
-                    <div>
-                        <label  for='address_extra'   class="uk-form-label">Extra adressrad, t ex C/O</label>
-                        <input name='address_extra'   class="uk-input readonly-input" value="${member.address_extra || ''}" disabled />
-                    </div>
-                    <div>
-                        <label  for='address_zipcode' class="uk-form-label">Postnummer</label>
-                        <input name='address_zipcode' class="uk-input readonly-input" value="${member.address_zipcode || ''}" disabled />
-                    </div>
-                    <div>
-                        <label  for='address_city'    class="uk-form-label">Postort</label>
-                        <input name='address_city'    class="uk-input readonly-input" value="${member.address_city || ''}" disabled />
-                    </div>
-                </fieldset>
-
-                ${render_key_view(member, membership, pending_actions_json)}
-            </form>`;
-        document.getElementById("accessy-invite-button")!.onclick = (e) => {
-            e.preventDefault();
-            common.ajax("POST", `${window.apiBasePath}/webshop/member/current/accessy_invite`)
-                .then(() => UIkit.modal.alert(`<h2>Inbjudan skickad</h2>`))
-                .catch((e) => {
-                    UIkit.modal.alert(`<h2>Inbjudan misslyckades</h2><b class="uk-text-danger"">${e.message}</b>`);
-                });
-            return false;
-        };
-
-
-        let urlParams = new URLSearchParams(window.location.search);
-        if (urlParams.get('subscription_type') !== null) {
-            console.log("Resuming subscription")
-            let start_subscription_url = window.apiBasePath + `/webshop/member/current/subscription`;
-            
-            common.ajax("POST", start_subscription_url, {
-                subscription_type: urlParams.get("subscription_type"),
-                checkout_session_id: urlParams.get("checkout_session_id"),
-                success_url: window.location.href.split('?')[0],
-            }).then((res) => {
-                console.log(res)
-                window.location.search = "";
-            }).catch((e) => {
-                UIkit.modal.alert(`Error: ${e.message}`)
-            });
-        }
-
-        let subscribeButtons = document.getElementsByClassName('subscribe-button')
-        for (let i = 0; i < subscribeButtons.length; i++) {
-            let node = subscribeButtons[i] as HTMLButtonElement;
-            node!.onclick = (e) => {
-                let target: Element = e.target as Element;
-                e.preventDefault();
-                let tmp = target.id.split('-');
-                if (tmp[0] == 'subscribe') {
-                    let next_step_url = window.location.href.split('?')[0] + `?subscription_type=${tmp[1]}&checkout_session_id={CHECKOUT_SESSION_ID}`
-                    let url = `${window.apiBasePath}/webshop/setup_payment_method`
-                    console.log(next_step_url)
-                    console.log(`Redirecting to ${url}`)
-                    common.ajax("POST", url, {
-                        success_url: next_step_url,
-                        cancel_url: window.location.href,
-                    }).then((res) => {
-                        window.location.href = res.data;
-                    });
-                } else {
-                    let cancel_subscription_url = window.apiBasePath + `/webshop/member/current/subscription`;
-
-                    common.ajax("DELETE", cancel_subscription_url, {
-                        subscription_type: tmp[1],
-                        success_url: window.location.href.split('?')[0],
-                    }).then((res) => {
-                        console.log(res)
-                        if (window.location.search != "") {
-                            window.location.search = "";
-                        } else {
-                            window.location.reload()
-                        }
-                    }).catch((e) => {
-                        UIkit.modal.alert(`Error: ${e.message}`)
-                    });
-                }
-            }
-        }
-
-        let stripeCustomerPortalButton = document.getElementById('stripe-customer-portal') as HTMLButtonElement;
-        stripeCustomerPortalButton.onclick = (evt) => {
-            evt.preventDefault();
-            common.ajax("GET", `${window.apiBasePath}/webshop/member/current/stripe_customer_portal`, {}).then((res) => {
-                if (res.status === 'ok') {
-                    window.location.href = res.data;
-                }
-            });
-        }
-
-       let pin_code_hidden = true;
-        document.getElementById("toggle_show_pin_code")!.onclick = (e) => {
-            e.preventDefault();
-            pin_code_hidden = ! pin_code_hidden;
-            const attr_value = pin_code_hidden ? "password" : "text";
-            document.getElementById("pin_code_input")?.setAttribute("type", attr_value);
-        };
-
-        document.getElementById("change_pin_code")!.onclick = (e) => {
-            e.preventDefault();
-            UIkit.modal.prompt("Välj en pinkod", member.pin_code === null ? get_random_pin_code(4) : member.pin_code).then((pin_code: string) => {
-                if (pin_code === null)
-                    return;
-
-                common.ajax("POST", `${apiBasePath}/member/current/set_pin_code`, {pin_code: pin_code})
-                    .then(() => UIkit.modal.alert(`<h2>Pinkod är nu bytt</h2>`).then(() => location.reload()))
-                    .catch((e) => {
-                        UIkit.modal.alert(`<h2>Kunde inte byta pinkod</h2><b class="uk-text-danger"">${e.message}</b>`);
-                    });
-            }, () => {});
-        };
-=======
                 ${render_membership_view(member, membership, pending_labaccess_days)}
                 ${render_help(member, membership, pending_labaccess_days)}
                 ${render_personal_data(member)}
@@ -555,14 +354,12 @@
             </form>`;
 
         attach_callbacks(member);
->>>>>>> a2211320
     }).catch(e => {
         // Probably Unauthorized, redirect to login page.
         if (e.status === UNAUTHORIZED) {
             // Render login
             login.render_login(root, null, null);
         } else {
-            console.log(e)
             UIkit.modal.alert("<h2>Failed to load member info</h2>");
         }
     });
