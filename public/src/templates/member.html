{% from "sidebar.html" import sidebar with context %}
<!DOCTYPE html>
<html>
<<<<<<< HEAD
    <head>
        <title>Medlemssidor - Stockholm Makerspace Webshop</title>
        <meta charset="utf-8">
        <meta name="viewport" content="width=device-width, initial-scale=1">
        <link rel="stylesheet" href="{{ STATIC }}/uikit/css/uikit.min.css" />
        <link rel="stylesheet" href="{{ STATIC }}/style.css" />
        {% include 'meta.html' %}
        <script src="{{ STATIC }}/uikit/js/uikit.min.js"></script>
        <script src="{{ STATIC }}/uikit/js/uikit-icons.min.js"></script>
        <script src="https://js.stripe.com/v3/"></script>
        <script src="{{ STATIC }}/js/member.js"></script>
    </head>
    <body>
        {% include 'banner.html' %}
        <div id="root">
            {{ sidebar("member") }}
            <div id="content">
            </div>
        </div>
    </body>
=======
  <head>
    <title>Medlemssidor - Stockholm Makerspace Webshop</title>
    <meta charset="utf-8" />
    <meta name="viewport" content="width=device-width, initial-scale=1" />
    <link rel="stylesheet" href="{{ STATIC }}/uikit/css/uikit.min.css" />
    <link rel="stylesheet" href="{{ STATIC }}/style.css" />
    {% include 'meta.html' %}
    <script src="{{ STATIC }}/uikit/js/uikit.min.js"></script>
    <script src="{{ STATIC }}/uikit/js/uikit-icons.min.js"></script>
    <script src="{{ STATIC }}/js/member.js"></script>
  </head>
  <body>
    {% include 'banner.html' %}
    <div id="root"></div>
  </body>
>>>>>>> ae4100ae
</html><|MERGE_RESOLUTION|>--- conflicted
+++ resolved
@@ -1,28 +1,6 @@
 {% from "sidebar.html" import sidebar with context %}
 <!DOCTYPE html>
 <html>
-<<<<<<< HEAD
-    <head>
-        <title>Medlemssidor - Stockholm Makerspace Webshop</title>
-        <meta charset="utf-8">
-        <meta name="viewport" content="width=device-width, initial-scale=1">
-        <link rel="stylesheet" href="{{ STATIC }}/uikit/css/uikit.min.css" />
-        <link rel="stylesheet" href="{{ STATIC }}/style.css" />
-        {% include 'meta.html' %}
-        <script src="{{ STATIC }}/uikit/js/uikit.min.js"></script>
-        <script src="{{ STATIC }}/uikit/js/uikit-icons.min.js"></script>
-        <script src="https://js.stripe.com/v3/"></script>
-        <script src="{{ STATIC }}/js/member.js"></script>
-    </head>
-    <body>
-        {% include 'banner.html' %}
-        <div id="root">
-            {{ sidebar("member") }}
-            <div id="content">
-            </div>
-        </div>
-    </body>
-=======
   <head>
     <title>Medlemssidor - Stockholm Makerspace Webshop</title>
     <meta charset="utf-8" />
@@ -32,11 +10,11 @@
     {% include 'meta.html' %}
     <script src="{{ STATIC }}/uikit/js/uikit.min.js"></script>
     <script src="{{ STATIC }}/uikit/js/uikit-icons.min.js"></script>
+        <script src="https://js.stripe.com/v3/"></script>
     <script src="{{ STATIC }}/js/member.js"></script>
   </head>
   <body>
     {% include 'banner.html' %}
     <div id="root"></div>
   </body>
->>>>>>> ae4100ae
 </html>