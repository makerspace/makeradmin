--- conflicted
+++ resolved
@@ -30,14 +30,10 @@
                 {% call nav_item("history", active_item) %}
                     <a href="/shop/member/history"><span uk-icon="history"></span> Min köphistorik</a>
                 {% endcall %}
-<<<<<<< HEAD
                 {% call nav_item("courses", active_item) %}
                     <a href="/shop/member/courses"><span uk-icon="star"></span> Kurser</a>
                 {% endcall %}
-                {% call nav_item("history", active_item) %}
-=======
                 {% call nav_item("licenses", active_item) %}
->>>>>>> 9b3c647d
                     <a href="/shop/member/licenses"><span uk-icon="tag"></span> Licenser och rabatter</a>
                 {% endcall %}
                 <li>
