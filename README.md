[![Build and run tests for makeradmin](https://github.com/makerspace/makeradmin/actions/workflows/makeradmin.yml/badge.svg)](https://github.com/makerspace/makeradmin/actions/workflows/makeradmin.yml)

# Makeradmin

## Install

### Docker

```bash
sudo apt-get install docker.io docker-compose-plugin
sudo adduser $(whoami) docker
```

You need to sign out and sign back in again for changes to take effect.

### Python

Makeradmin uses Python 3.11.

```bash
sudo apt-get install python3.10-dev python3.10-doc python3-pip
```

The install process will install additional pip packages.
Activate a venv / virtualenv before install if you want python environment isolation.

### npm

```bash
sudo apt-get install npm
```

## Initialize everything

```bash
make firstrun
```

This will build docker images and configure the database. This may take quite some time.
It will also generate a `.env` file with new random keys and passwords that the system will use.

You will be prompted for if you want to create a new admin user, it is recommended to do this here.

You will also be prompted for if you want to create some fake members, transactions etc which can be useful for development.

If you are deploying on a server you need to configure hosts and other settings by editing the `.env` file.
If you do modify the `.env` file you need to restart the services afterwards by running

```bash
docker-compose up -d --build
```

## Start MakerAdmin, web shop, etc.

Run all services locally (but you will have to insert data, see below):

```bash
make run
```

You can also run in dev mode where source directories are mounted inside the containers and sources are
reloaded when changed (in most cases):

```bash
make dev
```

### Adding new users that can access MakerAdmin

This can be done from the web UI, but it can be convenient to do it from the commandline too

```
python3 create_user.py --first-name "Maker" --last-name "Makersson" --email "maker@example.com" --type admin
```

Before running the command above you might have to run the commande below to install all dependencies.

```
make init
```

### Adding permissions for all users to view data on MakerAdmin

If the admins don't seem to have the permissions that they should have (possibly because you have upgraded makeradmin to a newer version)
then you might have to update the permissions. Simply running the firstrun script again will do this:

```bash
make firstrun
```

### Viewing MakerAdmin etc.

Go to:

-   [the makeradmin web site](http://localhost:8009)
-   [the web shop](http://localhost:8011/shop)

### Logging in

Go to [the member page](http://localhost:8011/member) and fill in the email address corresponding to the user created previously. A link will then be printed in the terminal (where `make dev` is run) that allows you to login. E.g.

```
[...]
public_1            | 10.0.2.2 - - [18/Dec/2018:20:50:23 +0000] "GET / HTTP/1.1" 302 223 "http://localhost:8011/member/login/XHCgGQZGrjuG6bO7TVPkikTfQVRo6Eqn?redirect=%2Fmember" "Mozilla/5.0 (Windows NT 10.0; Win64; x64) AppleWebKit/537.36 (KHTML, like Gecko) Chrome/70.0.3538.110 Safari/537.36"
[...]
```

## Additional configuration

The `.env` file includes a number of variables that are unset by default.

If you want emails to be sent, you'll need to set the `MAILGUN_DOMAIN`, `MAILGUN_KEY` and `MAILGUN_FROM` variables.
You will also want to set the `ADMIN_EMAIL` variable to some mailbox that you monitor.

To deploy on any host which is not localhost, you'll need to change the `HOST_BACKEND`, `HOST_FRONTEND` and `HOST_PUBLIC` variables.
These are important to make sure links work, but also to handle CORS in the browser.

## Tests

### System tests/integration tests that requires a running installation

Systests are written in python and the sources for the systests are in the api/src/systest directory (because it shares a lot of code with the api unittests). There are
tests using the api as well as selenium tests. Those tests are also run in Github actions.

You can run the tests in test containers using a one off db with:

```
make test
```

Or you can run against your local running environment with:

```
make dev-test
```

And you can also run single tests against your local running environment using you favorite test
runner (like pytest).

### Python unittests

The api directory also contains unittests that can be run standalone, they will also run when running `make test`.

### Javascript unit tests

Javascript unit tests are run when the images is build but they can also be run against the source directly
by `make test-admin-js` or `npm --prefix admin run test`.

### If everything goes wrong

If you for some reason want to remove the existing database and start from scratch you can run the command

```
make clean-nuke
```

⚠️ _Warning: this will completely wipe out all your makeradmin data!_

After this you can run `make firstrun` again to set things up again.

## Development with Stripe

Create your own stripe account and add your keys to the `.env` file to allow purchases to work.

### "Paying" with fake Stripe key

You will not be able to go to the checkout unless you have a Stripe key in the .env-file. If this is set up, you can use [Stripe's fake cards](https://stripe.com/docs/testing#cards) for completing the purchase.

### Stripe - makeradmin connection

Makeradmin is used as the truth. Work in progress to change so that discounts are also in makeradmin. However, currently the discount coupon needs to be set in stripe.

-   Create a **coupon** for low income discount. It should be with percentage discount. Add the metadata "makerspace_price_level" = "low_income_discount"

The smallest multiple of the product in makeradmin is used to set the binding time for the subscription.

### Stripe subscription support

To handle subscriptions properly, the server needs to listen to stripe webhooks and configure subscription products (see next session).
You can do this by installing the Stripe CLI and forward events using

```bash
stripe listen --forward-to http://localhost:8010/webshop/stripe_callback
```

After the forwarding has started, you'll need to copy the signing secret it gives you, and put it in your own `.env` file in the key `STRIPE_SIGNING_SECRET`.

### Setting up Stripe subscription products

When using stripe, subscriptions need to be configured via the stripe website.

#### Required Stripe configuration

<<<<<<< HEAD
The configuration needed on stripe is:

-   Create a **coupon** for low income discount. It should be with percentage discount. Add the metadata "makerspace_price_level" = "low_income_discount"

You can achieve all of this using the Stripe CLI:

```bash
# Create a coupon
stripe coupons create --name='Low income discount' --percent-off=50 -d 'metadata[makerspace_price_level]=low_income_discount'
```

If you try to access any page which needs these products (e.g. the registration page, or the member page), makeradmin will fetch them from stripe and do a bunch of validation checks.

### Setting up required products in makeradmin

For the member view page and regristration page to work there are also a few products needed in makeradmin in the category Medlemskap.

-   Base membership
    -   Metadata: {"allowed_price_levels":["low_income_discount"],"special_product_id":"single_membership_year"}
    -   Enhet/unit: år
    -   Action: add membership days
-   Makerspace access
    -   Metadata: {"allowed_price_levels":["low_income_discount"],"special_product_id":"single_labaccess_month"}
    -   Enhet/unit: mån
    -   Action: add membership days, add labaccess days
-   Makerspace access starter pack
    -   Metadata:{"allowed_price_levels":["low_income_discount"],"special_product_id":"access_starter_pack"}
    -   Enhet/unit: st
    -   Action: add labaccess days
=======
Run the following script to create the required Stripe products. _You should only run it once._ But if anything goes wrong, you can modify the products from the Stripe dashboard.

```bash
# Print the help
./create_stripe_products.py --help
# Example usage (change the arguments to suit your needs)
./create_stripe_products.py --yearly-price 200 --monthly-price 300 --binding-period 2
```

If you try to access any page which needs these products (e.g. the registration page, or the member page), makeradmin will fetch them from stripe and do a bunch of validation checks on them.
>>>>>>> 127cb7db

Makeradmin will use these products to create the following in stripe TODO FIX THIS

-   A **product** for base membership. Add the metadata "subscription_type"="membership" to the **product** item
    -   Add a yearly **price**, and add the metadata "price_type"="recurring" to the **price** item
-   A **product** for makerspace access. Add the metadata "subscription_type"="labaccess" to the **product** item
    -   Monthly price, and add the metadata "price_type"="recurring" to the **price** item
    -   **price** for N months, where N is the binding period as specified in `stripe_subscriptions.py->BINDING_PERIOD`. The price should be N times the recurring price. Add the metadata "price_type"="binding_period"

## Bookkeeping and accounting

For accounting Makeradmin supports exporting the transaction history as sie files.

The transaction history is compared with Stripe to make sure it matches and there are no extra transactions in Makeradmin or Stripe.

Debit bookings adjust the product price with the transaction fee. However, each transaction usually contain multiple products. Thus, the transaction fee neds to be distributed over the products if the debit accounts or cost centers for the product are different. This adjustment involves distributing the transaction fee among the products in proportion to their total price within the transaction, which takes into consideration the quantity of products purchased. Any rounding errors are corrected by adjusting them to the nearest, higher or lower, amount. Any left over cent is added or removed on the most expensive price to make sure the total sum is correct.<|MERGE_RESOLUTION|>--- conflicted
+++ resolved
@@ -189,50 +189,9 @@
 
 When using stripe, subscriptions need to be configured via the stripe website.
 
-#### Required Stripe configuration
-
-<<<<<<< HEAD
-The configuration needed on stripe is:
-
--   Create a **coupon** for low income discount. It should be with percentage discount. Add the metadata "makerspace_price_level" = "low_income_discount"
-
-You can achieve all of this using the Stripe CLI:
-
-```bash
-# Create a coupon
-stripe coupons create --name='Low income discount' --percent-off=50 -d 'metadata[makerspace_price_level]=low_income_discount'
-```
-
-If you try to access any page which needs these products (e.g. the registration page, or the member page), makeradmin will fetch them from stripe and do a bunch of validation checks.
-
-### Setting up required products in makeradmin
-
-For the member view page and regristration page to work there are also a few products needed in makeradmin in the category Medlemskap.
-
--   Base membership
-    -   Metadata: {"allowed_price_levels":["low_income_discount"],"special_product_id":"single_membership_year"}
-    -   Enhet/unit: år
-    -   Action: add membership days
--   Makerspace access
-    -   Metadata: {"allowed_price_levels":["low_income_discount"],"special_product_id":"single_labaccess_month"}
-    -   Enhet/unit: mån
-    -   Action: add membership days, add labaccess days
--   Makerspace access starter pack
-    -   Metadata:{"allowed_price_levels":["low_income_discount"],"special_product_id":"access_starter_pack"}
-    -   Enhet/unit: st
-    -   Action: add labaccess days
-=======
-Run the following script to create the required Stripe products. _You should only run it once._ But if anything goes wrong, you can modify the products from the Stripe dashboard.
-
-```bash
-# Print the help
-./create_stripe_products.py --help
-# Example usage (change the arguments to suit your needs)
-./create_stripe_products.py --yearly-price 200 --monthly-price 300 --binding-period 2
-```
+#### Stripe configuration
 
 If you try to access any page which needs these products (e.g. the registration page, or the member page), makeradmin will fetch them from stripe and do a bunch of validation checks on them.
->>>>>>> 127cb7db
 
 Makeradmin will use these products to create the following in stripe TODO FIX THIS
 
