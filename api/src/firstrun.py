--- conflicted
+++ resolved
@@ -174,14 +174,119 @@
     banner(BLUE, "Creating Basic Membership Products")
 
     display_order_category = db_session.query(func.max(ProductCategory.display_order)).scalar() or 0
-<<<<<<< HEAD
     member_category = get_or_create(
         ProductCategory, name="Membership", defaults=dict(display_order=display_order_category + 1)
     )
     subscription_category = get_or_create(
         ProductCategory, name="Subscriptions", defaults=dict(display_order=display_order_category + 1)
     )
-=======
+
+    display_order_product = db_session.query(func.max(Product.display_order)).scalar() or 0
+
+    membership_product = get_or_create(
+        Product,
+        name="Base membership",
+        defaults=dict(
+            price=200,
+            unit="år",
+            display_order=display_order_product + 1,
+            category_id=member_category.id,
+            product_metadata={
+                "allowed_price_levels": ["low_income_discount"],
+                "special_product_id": "single_membership_year",
+            },
+        ),
+    )
+    get_or_create(ProductAction, product_id=membership_product.id, value=365, action_type="add_membership_days")
+
+    access_product = get_or_create(
+        Product,
+        name="Makerspace access",
+        defaults=dict(
+            price=375,
+            unit="mån",
+            display_order=display_order_product + 2,
+            category_id=member_category.id,
+            product_metadata={
+                "allowed_price_levels": ["low_income_discount"],
+                "special_product_id": "single_labaccess_month",
+            },
+        ),
+    )
+    get_or_create(ProductAction, product_id=access_product.id, value=30, action_type="add_labaccess_days")
+
+    starter_product = get_or_create(
+        Product,
+        name="Starter pack",
+        defaults=dict(
+            price=750,
+            unit="st",
+            display_order=display_order_product + 3,
+            category_id=member_category.id,
+            product_metadata={},
+        ),
+    )
+    get_or_create(ProductAction, product_id=starter_product.id, value=60, action_type="add_labaccess_days")
+    get_or_create(ProductAction, product_id=starter_product.id, value=365, action_type="add_membership_days")
+
+    starter_access_product = get_or_create(
+        Product,
+        name="Makerspace access starter pack",
+        defaults=dict(
+            price=550,
+            unit="st",
+            display_order=display_order_product + 4,
+            category_id=member_category.id,
+            product_metadata={
+                "allowed_price_levels": ["low_income_discount"],
+                "special_product_id": "access_starter_pack",
+            },
+        ),
+    )
+    get_or_create(ProductAction, product_id=starter_access_product.id, value=60, action_type="add_labaccess_days")
+
+    membership_subscription_product = get_or_create(
+        Product,
+        name="Base membership subscription",
+        defaults=dict(
+            price=200,
+            unit="år",
+            display_order=display_order_product + 5,
+            category_id=subscription_category.id,
+            show=False,
+            product_metadata={
+                "allowed_price_levels": ["low_income_discount"],
+                "special_product_id": "membership_subscription",
+            },
+        ),
+    )
+    get_or_create(
+        ProductAction, product_id=membership_subscription_product.id, value=365, action_type="add_membership_days"
+    )
+
+    access_subscription_product = get_or_create(
+        Product,
+        name="Makerspace access subscription",
+        defaults=dict(
+            price=350,
+            unit="mån",
+            display_order=display_order_product + 6,
+            category_id=subscription_category.id,
+            show=False,
+            smallest_multiple=2,
+            product_metadata={
+                "allowed_price_levels": ["low_income_discount"],
+                "special_product_id": "labaccess_subscription",
+            },
+        ),
+    )
+    get_or_create(ProductAction, product_id=access_subscription_product.id, value=30, action_type="add_labaccess_days")
+
+
+def create_shop_products() -> None:
+    banner(BLUE, "Creating Fake Shop Categories")
+
+    display_order_category = db_session.query(func.max(ProductCategory.display_order)).scalar() or 0
 
     categories = [
         "Membership",
@@ -214,120 +319,7 @@
 
     for i, name in enumerate(categories):
         get_or_create(ProductCategory, name=name, defaults=dict(display_order=display_order_category + i))
->>>>>>> ea34c784
-
-    display_order_product = db_session.query(func.max(Product.display_order)).scalar() or 0
-<<<<<<< HEAD
-
-    membership_product = get_or_create(
-=======
-    member_category = get_or_create(ProductCategory, name="Membership")
-
-    prod1 = get_or_create(
->>>>>>> ea34c784
-        Product,
-        name="Base membership",
-        defaults=dict(
-            price=200,
-            unit="år",
-            display_order=display_order_product + 1,
-            category_id=member_category.id,
-            product_metadata={
-                "allowed_price_levels": ["low_income_discount"],
-                "special_product_id": "single_membership_year",
-            },
-        ),
-    )
-    get_or_create(ProductAction, product_id=membership_product.id, value=365, action_type="add_membership_days")
-
-    access_product = get_or_create(
-        Product,
-        name="Makerspace access",
-        defaults=dict(
-            price=375,
-            unit="mån",
-            display_order=display_order_product + 2,
-            category_id=member_category.id,
-            product_metadata={
-                "allowed_price_levels": ["low_income_discount"],
-                "special_product_id": "single_labaccess_month",
-            },
-        ),
-    )
-    get_or_create(ProductAction, product_id=access_product.id, value=30, action_type="add_labaccess_days")
-
-    starter_product = get_or_create(
-        Product,
-        name="Starter pack",
-        defaults=dict(
-            price=750,
-            unit="st",
-            display_order=display_order_product + 3,
-            category_id=member_category.id,
-            product_metadata={},
-        ),
-    )
-    get_or_create(ProductAction, product_id=starter_product.id, value=60, action_type="add_labaccess_days")
-    get_or_create(ProductAction, product_id=starter_product.id, value=365, action_type="add_membership_days")
-
-    starter_access_product = get_or_create(
-        Product,
-        name="Makerspace access starter pack",
-        defaults=dict(
-            price=550,
-            unit="st",
-            display_order=display_order_product + 4,
-            category_id=member_category.id,
-            product_metadata={
-                "allowed_price_levels": ["low_income_discount"],
-                "special_product_id": "access_starter_pack",
-            },
-        ),
-    )
-    get_or_create(ProductAction, product_id=starter_access_product.id, value=60, action_type="add_labaccess_days")
-
-    membership_subscription_product = get_or_create(
-        Product,
-        name="Base membership subscription",
-        defaults=dict(
-            price=200,
-            unit="år",
-            display_order=display_order_product + 5,
-            category_id=subscription_category.id,
-            show=False,
-            product_metadata={
-                "allowed_price_levels": ["low_income_discount"],
-                "special_product_id": "membership_subscription",
-            },
-        ),
-    )
-    get_or_create(
-        ProductAction, product_id=membership_subscription_product.id, value=365, action_type="add_membership_days"
-    )
-
-    access_subscription_product = get_or_create(
-        Product,
-        name="Makerspace access subscription",
-        defaults=dict(
-            price=350,
-            unit="mån",
-            display_order=display_order_product + 6,
-            category_id=subscription_category.id,
-            show=False,
-            smallest_multiple=2,
-            product_metadata={
-                "allowed_price_levels": ["low_income_discount"],
-                "special_product_id": "labaccess_subscription",
-            },
-        ),
-    )
-    get_or_create(ProductAction, product_id=access_subscription_product.id, value=30, action_type="add_labaccess_days")
-
-
-def create_shop_products() -> None:
-    banner(BLUE, "Creating Fake Shop Categories")
-
-    display_order_category = db_session.query(func.max(ProductCategory.display_order)).scalar() or 0
+
     consumption_category = get_or_create(
         ProductCategory, name="Consumption", defaults=dict(display_order=display_order_category + 2)
     )
@@ -342,63 +334,6 @@
 
     display_order_product = db_session.query(func.max(Product.display_order)).scalar() or 0
 
-<<<<<<< HEAD
-    get_or_create(
-        Product,
-        name="Trälist",
-        defaults=dict(
-            price=5,
-            unit="dm",
-            display_order=display_order_product + 1,
-            category_id=consumption_category.id,
-            product_metadata={},
-        ),
-    )
-    get_or_create(
-        Product,
-        name="Lödtråd",
-        defaults=dict(
-            price=20,
-            unit="dm",
-            product_metadata={},
-            category_id=tools_category.id,
-            display_order=display_order_product + 2,
-        ),
-    )
-    get_or_create(
-        Product,
-        name="Tång",
-        defaults=dict(
-            price=50,
-            unit="st",
-            product_metadata={},
-            category_id=tools_category.id,
-            display_order=display_order_product + 3,
-        ),
-    )
-    get_or_create(
-        Product,
-        name="Färgat papper",
-        defaults=dict(
-            price=7,
-            unit="st",
-            product_metadata={},
-            category_id=consumption_category.id,
-            display_order=display_order_product + 4,
-        ),
-    )
-    get_or_create(
-        Product,
-        name="Fjädrar",
-        defaults=dict(
-            price=1,
-            unit="st",
-            product_metadata={},
-            category_id=others_category.id,
-            display_order=display_order_product + 5,
-        ),
-    )
-=======
     product_names_consumption = [
         "Trälist",
         "Färgat papper",
@@ -455,7 +390,6 @@
             ),
         )
 
->>>>>>> ea34c784
     db_session.commit()
 
 
