--- conflicted
+++ resolved
@@ -267,7 +267,6 @@
 def create_membership_products() -> None:
     banner(BLUE, "Creating Basic Membership Products")
 
-<<<<<<< HEAD
     display_order_category = db_session.query(func.max(ProductCategory.display_order)).scalar() or 0
     member_category = get_or_create(
         ProductCategory, name="Membership", defaults=dict(display_order=display_order_category + 1)
@@ -381,10 +380,6 @@
 def create_shop_products() -> None:
     banner(BLUE, "Creating Fake Shop Categories")
 
-    display_order_category = db_session.query(func.max(ProductCategory.display_order)).scalar() or 0
-
-=======
->>>>>>> 127cb7db
     categories = [
         "Membership",
         "Consumption",
@@ -414,27 +409,8 @@
         "Fika",
     ]
 
-<<<<<<< HEAD
-    for i, name in enumerate(categories):
-        get_or_create(ProductCategory, name=name, defaults=dict(display_order=display_order_category + i))
-
-    consumption_category = get_or_create(
-        ProductCategory, name="Consumption", defaults=dict(display_order=display_order_category + 2)
-    )
-    tools_category = get_or_create(
-        ProductCategory, name="Tools", defaults=dict(display_order=display_order_category + 3)
-    )
-    others_category = get_or_create(
-        ProductCategory, name="Other", defaults=dict(display_order=display_order_category + 4)
-    )
-
-    banner(BLUE, "Creating Fake Shop Products")
-
-    display_order_product = db_session.query(func.max(Product.display_order)).scalar() or 0
-=======
     for name in categories:
         get_or_create(ProductCategory, name=name, defaults=dict(display_order=next_display_order(ProductCategory)))
->>>>>>> 127cb7db
 
     product_names_consumption = [
         "Trälist",
