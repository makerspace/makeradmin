--- conflicted
+++ resolved
@@ -1,10 +1,7 @@
 from dataclasses import dataclass
 from logging import getLogger
 from typing import List
-<<<<<<< HEAD
 import collections
-=======
->>>>>>> ae4100ae
 
 from sqlalchemy import desc
 from sqlalchemy.orm import joinedload, contains_eager
@@ -151,10 +148,7 @@
     name: str
     price: float
 
-<<<<<<< HEAD
-=======
 
->>>>>>> ae4100ae
 def get_membership_products() -> List[SimpleProductData]:
     # Find all products which gives a member membership
     # Note: Assumes a product never contains multiple actions of the same type.
@@ -168,10 +162,5 @@
             Product.deleted_at.is_(None),
         )
     )
-<<<<<<< HEAD
-    
-    return [SimpleProductData(p.id, p.name, float(p.price)) for p in query]
-=======
->>>>>>> ae4100ae
 
     return [SimpleProductData(p.id, p.name, float(p.price)) for p in query]