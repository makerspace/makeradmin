"""
This module contains the logic for handling Stripe subscriptions.

The model for subscriptions is as follows:
- A member may have at most one membership subscription and at most one makespace access subscription.
- A subscription is a Stripe subscription.
- When subscription is created, we look at the current membership of the member and may schedule the subscription to start in the future instead of immediately.
- The member stores the Stripe subscription id, or the schedule id in the database (the schedule if the subscription is scheduled to start in the future).
- When subscriptions are paid, a transaction is added to makeradmin with an action that indicates that days should be added to their membership.
    - The order is shipped immediately.
- When a new member starts subscribing to makerspace membership, and they haven't signed the access agreement, we pause the subscription immediately after the first payment.
    - This is done since the member will not be able to get any makespace access until after they sign the makespace access agreement.
    - When the lab membership agreement is signed (and orders are shipped), we resume the subscription.
- Subscriptions may have binding periods. This means that the member will pay for N months in advance the first time they pay, and then the normal subscription will continue.
    - The binding period is set by the smallest multiple in the makeradmin product that corresponds to the subsscription.
    - Currently the binding period need to have the same price per month as the non-binding period.
- Subscriptions will use the price from the makeradmin product
- Subscriptions use custom product actions via transaction actions instead of the product action associated with the subscription product. This is because the number of days in a month varies.

Due to a limitation in how stripe works, we need to use a regular purchase for the first payment.
This is because stripe doesn't allow starting multiple subscriptions at the same time, which becomes a UX issue if the card requires 3D secure authentication
(we don't want the user to have to authenticate multiple times).
Therefore we use a regular purchase for the first payment, and then schedule the subscription to start at the next renewal date.
This logic is handled in the frontend.

"""
from dataclasses import dataclass
from datetime import date, datetime, time, timedelta, timezone
from decimal import Decimal
from enum import Enum
from logging import getLogger
from typing import Any, Dict, Generic, List, Optional, Tuple, TypeVar, cast

import stripe
from basic_types.enums import PriceLevel
from membership.membership import get_membership_summary
from membership.models import Member
from service.db import db_session
from service.error import BadRequest, InternalServerError, NotFound
from sqlalchemy import func
from stripe import InvalidRequestError

from shop.models import Product, ProductAction, ProductCategory
from shop.stripe_constants import (
    CURRENCY,
    STRIPE_CURRENTY_BASE,
    PriceType,
    SubscriptionScheduleStatus,
    SubscriptionStatus,
)
from shop.stripe_constants import MakerspaceMetadataKeys as MSMetaKeys
from shop.stripe_customer import get_and_sync_stripe_customer
from shop.stripe_discounts import get_discount_for_product, get_price_level_for_member
from shop.stripe_product_price import get_and_sync_stripe_product_and_prices
from shop.stripe_util import are_metadata_dicts_equivalent, convert_from_stripe_amount, retry


class SubscriptionType(str, Enum):
    MEMBERSHIP = "membership"
    LAB = "labaccess"


logger = getLogger("makeradmin")


SUBSCRIPTION_PRODUCTS: Optional[Dict[SubscriptionType, int]] = None


def get_subscription_id(member: Member, subscription_type: SubscriptionType) -> str | None:
    if subscription_type == SubscriptionType.MEMBERSHIP:
        return member.stripe_membership_subscription_id
    elif subscription_type == SubscriptionType.LAB:
        return member.stripe_labaccess_subscription_id
    else:
        raise InternalServerError(f"Unknown SubscriptionType {subscription_type}")


def get_stripe_subscriptions(stripe_customer_id: str, active_only: bool = True) -> List[stripe.Subscription]:
    """Returns the list of subscription objects for the given user."""
    resp = retry(lambda: stripe.Subscription.list(customer=stripe_customer_id))
    return [
        sub
        for sub in resp["data"]
        if not active_only
        or SubscriptionStatus(sub["status"]) in [SubscriptionStatus.ACTIVE, SubscriptionStatus.TRAILING]
    ]


<<<<<<< HEAD
=======
@dataclass
class ProductPricing:
    recurring_price: stripe.Price
    binding_period_price: Optional[stripe.Price]


K = TypeVar("K")
V = TypeVar("V")


class Cache(Generic[K, V]):
    data: Dict[K, Tuple[datetime, V]] = dict()
    ttl: timedelta

    def __init__(self, ttl: timedelta):
        self.ttl = ttl

    def get(self, key: K) -> Optional[V]:
        if key not in self.data:
            return None
        if self.data[key][0] < datetime.now():
            del self.data[key]
            return None
        return self.data[key][1]

    def set(self, key: K, value: V) -> None:
        self.data[key] = (datetime.now() + self.ttl, value)


# Cache the subscription prices for an hour to avoid hitting the stripe API too often
SUBSCRIPTION_PRICE_CACHE = Cache[SubscriptionType, ProductPricing](timedelta(hours=1))


def lookup_subscription_price_for(
    subscription_type: SubscriptionType,
) -> ProductPricing:
    res = SUBSCRIPTION_PRICE_CACHE.get(subscription_type)
    if res is not None:
        return res

    products = retry(
        lambda: stripe.Product.search(
            query=f"metadata['{MSMetaKeys.SUBSCRIPTION_TYPE.value}']:'{subscription_type.value}'"
        )
    )
    assert (
        len(products.data) == 1
    ), f"Expected to find a single stripe product with metadata->{MSMetaKeys.SUBSCRIPTION_TYPE.value}={subscription_type.value}, but found {len(products.data)}"
    product = products.data[0]

    prices = list(retry(lambda: stripe.Price.list(product=product.id)))

    # Don't include archived prices
    prices = [p for p in prices if p["active"]]

    recurring_prices = [
        p
        for p in prices
        if MSMetaKeys.PRICE_TYPE.value in p["metadata"]
        if p["metadata"][MSMetaKeys.PRICE_TYPE.value] == PriceType.RECURRING.value
    ]
    assert (
        len(recurring_prices) == 1
    ), f"Expected to find a single stripe price for {subscription_type.name} with metadata->{MSMetaKeys.PRICE_TYPE.value}={PriceType.RECURRING.value}, but found {len(recurring_prices)} prices: {[p.id for p in recurring_prices]}"
    recurring_price = recurring_prices[0]

    if BINDING_PERIOD[subscription_type] > 0:
        binding_period = BINDING_PERIOD[subscription_type]
        # Filter by metadata
        starting_prices = [
            p
            for p in prices
            if MSMetaKeys.PRICE_TYPE.value in p["metadata"]
            if p["metadata"][MSMetaKeys.PRICE_TYPE.value] == PriceType.BINDING_PERIOD.value
        ]
        # Filter by period
        starting_prices = [
            p
            for p in starting_prices
            if p["recurring"]["interval"] == "month" and p["recurring"]["interval_count"] == binding_period
        ]

        assert (
            len(starting_prices) == 1
        ), f"Expected to find a single stripe price for {subscription_type.name} with metadata->{MSMetaKeys.PRICE_TYPE.value}={PriceType.BINDING_PERIOD.value}, a period of exactly {binding_period} months, but found {len(starting_prices)} prices: {[p.id for p in starting_prices]}"
        binding_period_price = starting_prices[0]
    else:
        binding_period_price = None

    res = ProductPricing(recurring_price=recurring_price, binding_period_price=binding_period_price)
    SUBSCRIPTION_PRICE_CACHE.set(subscription_type, res)
    return res


>>>>>>> ea34c784
def calc_start_ts(current_end_date: date, now: datetime) -> datetime:
    end_dt = datetime.combine(current_end_date, time(0, 0, 0, tzinfo=timezone.utc))

    # If the trial lasts for more than a day, we reduce the period by a day to
    # make sure we start billing the customer in time.
    return max(now, end_dt - timedelta(days=1))


def calc_subscription_start_time(
    member_id: int,
    subscription_type: SubscriptionType,
    earliest_start_at: Optional[datetime],
) -> Tuple[bool, datetime]:
    if earliest_start_at is None:
        earliest_start_at = datetime.now(timezone.utc)
    assert earliest_start_at.tzinfo is not None, "earliest_start_at must be timezone aware"

    memberships = get_membership_summary(member_id, earliest_start_at)
    was_already_member = False
    if memberships.membership_active and subscription_type == SubscriptionType.MEMBERSHIP:
        assert memberships.membership_end is not None
        subscription_start = calc_start_ts(memberships.membership_end, earliest_start_at)
        was_already_member = True
    elif memberships.labaccess_active and subscription_type == SubscriptionType.LAB:
        assert memberships.labaccess_end is not None
        subscription_start = calc_start_ts(memberships.labaccess_end, earliest_start_at)
        was_already_member = True
    else:
        subscription_start = earliest_start_at

    return was_already_member, subscription_start


def get_makeradmin_subscription_product(subscription_type: SubscriptionType) -> Product:
    # Import here to prevent circular imports
    from shop.shop_data import get_product_data_by_special_id

    special_id = f"{subscription_type.value}_subscription"
    product = get_product_data_by_special_id(special_id)
    if product is None:
        raise InternalServerError(
            f"Unable to find product for subscription_type {subscription_type.value} with special id {special_id}"
        )
    return product


def start_subscription(
    member: Member,
    subscription_type: SubscriptionType,
    earliest_start_at: Optional[datetime] = None,
    expected_to_pay_now: Optional[Decimal] = None,
    expected_to_pay_recurring: Optional[Decimal] = None,
    test_clock: Optional[stripe.test_helpers.TestClock] = None,
) -> str:
    stripe_customer = get_and_sync_stripe_customer(member, test_clock)
    if stripe_customer is None:
        raise BadRequest(f"Unable to create, find or update corresponding stripe customer for member {member}")

    if not stripe_customer.invoice_settings["default_payment_method"]:
        raise BadRequest(message="You must add a default payment method before starting a subscription.")

    logger.info(f"Attempting to start new subscription {subscription_type}")
    try:
        (was_already_member, subscription_start) = calc_subscription_start_time(
            member.member_id, subscription_type, earliest_start_at
        )

<<<<<<< HEAD
        makeradmin_subscription_product = get_makeradmin_subscription_product(subscription_type)
=======
        member = db_session.query(Member).get(member_id)
        assert member is not None
        stripe_customer = get_and_sync_stripe_customer(member, test_clock)
        if stripe_customer is None:
            raise BadRequest(f"Unable to find corresponding stripe member {member}")
        assert member.stripe_customer_id == stripe_customer.id

        price = lookup_subscription_price_for(subscription_type)
>>>>>>> ea34c784

        discount = get_discount_for_product(
            makeradmin_subscription_product,
            get_price_level_for_member(member),
        )
        # Fetch fresh price objects from stripe to make sure we have the latest price
        stripe_product, stripe_prices = get_and_sync_stripe_product_and_prices(makeradmin_subscription_product)

        # Check that the price is as expected
        # This is done to ensure that the frontend logic is in sync with the backend logic and the user
        # has been presented the correct price before starting the subscription.
        if expected_to_pay_now is not None:
            if was_already_member is not None:
                # If the member already has the relevant membership, the subscription will start at the end of the current period, and nothing is paid right now
                to_pay_now = Decimal(0)
            else:
<<<<<<< HEAD
                to_pay_now_price = (
                    stripe_prices[PriceType.BINDING_PERIOD]
                    if PriceType.BINDING_PERIOD in stripe_prices
                    else stripe_prices[PriceType.RECURRING]
                )
=======
                # Fetch a fresh price object from stripe to make sure we have the latest price
                to_pay_now_price = stripe.Price.retrieve((price.binding_period_price or price.recurring_price).id)
>>>>>>> ea34c784
                to_pay_now = convert_from_stripe_amount(to_pay_now_price["unit_amount"]) * (1 - discount.fraction_off)
            if to_pay_now != expected_to_pay_now:
                raise BadRequest(
                    f"Expected to pay {expected_to_pay_now} now, for starting {subscription_type} subscription, but should actually pay {to_pay_now}"
                )

        if expected_to_pay_recurring is not None:
<<<<<<< HEAD
            to_pay_recurring_price = stripe_prices[PriceType.RECURRING]
=======
            # Fetch a fresh price object from stripe to make sure we have the latest price
            to_pay_recurring_price = stripe.Price.retrieve(price.recurring_price.id)
>>>>>>> ea34c784
            to_pay_recurring = convert_from_stripe_amount(to_pay_recurring_price["unit_amount"]) * (
                1 - discount.fraction_off
            )
            if to_pay_recurring != expected_to_pay_recurring:
                raise BadRequest(
                    f"Expected to pay {expected_to_pay_recurring} when {subscription_type} subscription renews, but the recurring price is {to_pay_recurring}"
                )

        current_subscription_id = get_subscription_id(member, subscription_type)
        if current_subscription_id is not None:
            if current_subscription_id.startswith("sub_sched_"):
                current_subscription = stripe.SubscriptionSchedule.retrieve(current_subscription_id)
            else:
                current_subscription = stripe.Subscription.retrieve(current_subscription_id)

            if current_subscription is None:
                # Possibly the subscription has been deleted, but the webhook hasn't been processed yet.
                pass
            else:
                # If the current subscription is still active, we cancel it and start a new one.
                # The UI should ideally prevent us from doing this, but it's better to be safe than sorry.
                # The subscription could also be trailing. In that the user has already cancelled it,
                # but it has not yet been deleted. In that case the cancel is a NOOP.
                try:
                    cancel_subscription(member, subscription_type, test_clock)
                except Exception as e:
                    print(type(e))
                    print(e)
                    raise e

        metadata = {
            MSMetaKeys.USER_ID.value: member.member_id,
            MSMetaKeys.MEMBER_NUMBER.value: member.member_number,
            MSMetaKeys.SUBSCRIPTION_TYPE.value: subscription_type.value,
        }

        phases = []
        # If the user is not already a member, we require a binding period.
        # This allows someone to switch to a subscription without a binding period
        # if they have been paying as they go for individual months (or if they just cancelled a subscription)
        # If we raise the binding time to more than two months we may want to
        # do something fancier here. As otherwise a user could just buy 1 month
        # of membership, and then switch to a subscription which might normally
        # have, say, a 6 month binding period.
        # But with the current binding period of 2 months, this is not a problem.
        # And we might not even want to change it even if we increase the binding period.
        # The binding period is primarily to prevent people from subscribing and then
        # immediately cancelling.
        if PriceType.BINDING_PERIOD in stripe_prices and not was_already_member:
            phases.append(
                {
                    "items": [
                        {
<<<<<<< HEAD
                            "price": stripe_prices[PriceType.BINDING_PERIOD].stripe_id,
=======
                            "price": price.binding_period_price.id,
>>>>>>> ea34c784
                            "metadata": metadata,
                        },
                    ],
                    "collection_method": "charge_automatically",
                    "metadata": metadata,
                    "proration_behavior": "none",
                    "iterations": 1,
<<<<<<< HEAD
                    "coupon": discount.coupon.stripe_id if discount.coupon else None,
=======
                    "coupon": discount.coupon.id if discount.coupon is not None else None,
>>>>>>> ea34c784
                }
            )

        phases.append(
            {
                "items": [
                    {
<<<<<<< HEAD
                        "price": stripe_prices[PriceType.RECURRING].stripe_id,
=======
                        "price": price.recurring_price.id,
>>>>>>> ea34c784
                        "metadata": metadata,
                    },
                ],
                "collection_method": "charge_automatically",
                "metadata": metadata,
                "proration_behavior": "none",
<<<<<<< HEAD
                "coupon": discount.coupon.stripe_id if discount.coupon else None,
=======
                "coupon": discount.coupon.id if discount.coupon is not None else None,
>>>>>>> ea34c784
            }
        )

        subscription_schedule = stripe.SubscriptionSchedule.create(
            start_date=int(subscription_start.timestamp()),
<<<<<<< HEAD
            customer=member.stripe_customer_id,
=======
            customer=stripe_customer.id,
>>>>>>> ea34c784
            metadata=metadata,
            phases=phases,
        )

        schedule_id: str = subscription_schedule["id"]

        # The subscription schedule will have a null subscription until it is started.
        # So we use the subscription schedule id temporarily.

        if subscription_type == SubscriptionType.MEMBERSHIP:
            member.stripe_membership_subscription_id = schedule_id
        elif subscription_type == SubscriptionType.LAB:
            member.stripe_labaccess_subscription_id = schedule_id
        else:
            assert False

        db_session.flush()
        return schedule_id
    except Exception as e:
        raise BadRequest("Internal error: " + str(e))


def resume_paused_subscription(
    member: Member,
    subscription_type: SubscriptionType,
    earliest_start_at: Optional[datetime],
    test_clock: Optional[stripe.test_helpers.TestClock] = None,
) -> bool:
    stripe_customer = get_and_sync_stripe_customer(member, test_clock)
    if stripe_customer is None:
        raise BadRequest(f"Unable to create, find or update corresponding stripe customer for member {member}")

    subscription_id = get_subscription_id(member, subscription_type)
    if subscription_id is None:
        return False

    if subscription_id.startswith("sub_sched_"):
        # The subscription is scheduled for the future.
        # We can just wait for it to start as normal
        return False

    subscription = retry(lambda: stripe.Subscription.retrieve(subscription_id))
    # If the subscription is not paused, we can just do nothing.
    if subscription["pause_collection"] is None:
        return False

    # Resuming stripe subscriptions is possible,
    # but it was very tricky to do it while handling binding periods correctly.
    # So we just cancel the subscription and start a new one.
    # Much less code, much lower risk of bugs. Everyone is happy :)
    cancel_subscription(member, subscription_type, test_clock)
    start_subscription(member, subscription_type, earliest_start_at, test_clock)
    return True


def pause_subscription(
    member: Member,
    subscription_type: SubscriptionType,
    test_clock: Optional[stripe.test_helpers.TestClock] = None,
) -> bool:
    stripe_customer = get_and_sync_stripe_customer(member, test_clock)
<<<<<<< HEAD
    if stripe_customer is None:
        raise BadRequest(f"Unable to create, find or update corresponding stripe customer for member {member}")
=======
    assert stripe_customer is not None
    assert member.stripe_customer_id == stripe_customer.id

    if subscription_type == SubscriptionType.MEMBERSHIP:
        subscription_id = member.stripe_membership_subscription_id
    elif subscription_type == SubscriptionType.LAB:
        subscription_id = member.stripe_labaccess_subscription_id
    else:
        assert False
>>>>>>> ea34c784

    subscription_id = get_subscription_id(member, subscription_type)
    if subscription_id is None:
        return False

    try:
        # The subscription might be a scheduled one so we need to check the id prefix
        # to determine which API to use.
        if subscription_id.startswith("sub_sched_"):
            # A subscription schedule cannot be paused.
            # Fortunately, we should never have to do this.
            # Subscriptions are paused when a new member signs up,
            # but hasn't yet signed the membership agreement.
            # But subscription schedules are only used for members
            # that already had membership when they signed up for the subscription.
            return False
        elif subscription_id.startswith("sub_"):
            retry(
                lambda: stripe.Subscription.modify(
                    subscription_id,
                    pause_collection={
                        "behavior": "void",
                        "resumes_at": None,
                    },
                )
            )
            return True
        else:
            assert False
    except stripe.InvalidRequestError as e:
        if e.code == "resource_missing":
            # The subscription was already deleted
            # We might have missed the webhook to delete the reference from the member.
            # Or the webhook might be on its way.
            return False
        else:
            raise


def cancel_subscription(
    member: Member,
    subscription_type: SubscriptionType,
    test_clock: Optional[stripe.test_helpers.TestClock] = None,
) -> bool:
    stripe_customer = get_and_sync_stripe_customer(member, test_clock)
<<<<<<< HEAD
    if stripe_customer is None:
        raise BadRequest(f"Unable to create, find or update corresponding stripe customer for member {member}")
=======
    assert stripe_customer is not None
    assert member.stripe_customer_id == stripe_customer.id

    if subscription_type == SubscriptionType.MEMBERSHIP:
        subscription_id = member.stripe_membership_subscription_id
    elif subscription_type == SubscriptionType.LAB:
        subscription_id = member.stripe_labaccess_subscription_id
    else:
        assert False
>>>>>>> ea34c784

    subscription_id = get_subscription_id(member, subscription_type)
    if subscription_id is None:
        return False

    try:
        # The subscription might be a scheduled one so we need to check the id prefix
        # to determine which API to use.

        # We delete the subscription here. This will make stripe send us an event
        # and that will make us remove the reference from the member.
        # We rely on webhooks as much as possible since this allows admins to
        # manage subscriptions and customers from the stripe dashboard without
        # the risk of getting out of sync with the database.
        if subscription_id.startswith("sub_sched_"):
            schedule = stripe.SubscriptionSchedule.retrieve(subscription_id)
            if SubscriptionScheduleStatus(schedule.status) in [
                SubscriptionScheduleStatus.NOT_STARTED,
                SubscriptionScheduleStatus.ACTIVE,
            ]:
                retry(lambda: stripe.SubscriptionSchedule.release(subscription_id))

                if schedule["subscription"]:
                    # Also delete the subscription which the schedule drives, if one exists
                    retry(lambda: stripe.Subscription.delete(schedule["subscription"]))

        elif subscription_id.startswith("sub_"):
            retry(lambda: stripe.Subscription.delete(subscription_id))
        else:
            assert False
    except stripe.InvalidRequestError as e:
        if e.code == "resource_missing":
            # The subscription was already deleted.
            # We might have missed the webhook to delete the reference from the member.
            # Or the webhook might be on its way.
            # Since it is a risk that we have missed it, we should remove the reference from the member here.
            if subscription_type == SubscriptionType.MEMBERSHIP:
                member.stripe_membership_subscription_id = None
            elif subscription_type == SubscriptionType.LAB:
                member.stripe_labaccess_subscription_id = None
            else:
                assert False
            db_session.flush()
        else:
            raise

    return True


def open_stripe_customer_portal(member_id: int) -> str:
    """Create a customer portal session and return the URL to which the user should be redirected."""
    member = db_session.query(Member).get(member_id)
    if member is None:
        raise BadRequest(f"Unable to find member with id {member_id}")

    stripe_customer = get_and_sync_stripe_customer(member)
    if stripe_customer is None:
        raise BadRequest(f"Unable to find corresponding stripe member {member}")

    billing_portal_session = stripe.billing_portal.Session.create(customer=stripe_customer["id"])
    print(billing_portal_session)

    return cast(str, billing_portal_session.url)


@dataclass
class UpcomingInvoice:
    payment_date: datetime
    amount_due: Decimal


@dataclass
class SubscriptionInfo:
    type: SubscriptionType
    active: bool
    upcoming_invoice: Optional[UpcomingInvoice]


def get_subscription_info_from_subscription(sub_type: SubscriptionType, sub_id: str) -> SubscriptionInfo:
    try:
        if sub_id.startswith("sub_sched_"):
            upcoming = stripe.Invoice.upcoming(schedule=sub_id)
        else:
            upcoming = stripe.Invoice.upcoming(subscription=sub_id)

        return SubscriptionInfo(
            type=sub_type,
            active=True,
            upcoming_invoice=UpcomingInvoice(
                payment_date=datetime.fromtimestamp(upcoming["next_payment_attempt"], tz=timezone.utc),
                amount_due=Decimal(upcoming["amount_due"]) / STRIPE_CURRENTY_BASE,
            ),
        )
    except stripe.InvalidRequestError as e:
        if e.code == "invoice_upcoming_none":
            return SubscriptionInfo(
                type=sub_type,
                active=False,
                upcoming_invoice=None,
            )
        else:
            raise e


def list_subscriptions(member_id: int) -> List[SubscriptionInfo]:
    member = db_session.query(Member).get(member_id)
    if member is None:
        raise BadRequest(f"Unable to find member with id {member_id}")

    stripe_customer = get_and_sync_stripe_customer(member, test_clock=None)
    if stripe_customer is None:
        raise BadRequest(f"Unable to find corresponding stripe member {member}")

    result: List[SubscriptionInfo] = []
    for sub_type, sub_id in [
        (SubscriptionType.LAB, member.stripe_labaccess_subscription_id),
        (SubscriptionType.MEMBERSHIP, member.stripe_membership_subscription_id),
    ]:
        if sub_id is not None:
            if sub_id.startswith("sub_sched_"):
                sched = retry(lambda: stripe.SubscriptionSchedule.retrieve(sub_id))
                status = SubscriptionScheduleStatus(sched.status)
                if status == SubscriptionScheduleStatus.NOT_STARTED:
                    # The subscription is scheduled to start at some point in the future.
                    # This most likely means the member already had some membership when they signed up for the subscription.
                    # We don't want to start the subscription until the member actually needs it.
                    result.append(get_subscription_info_from_subscription(sub_type, sub_id))
                elif status == SubscriptionScheduleStatus.ACTIVE:
                    # We may just be waiting for the webhook to fire. So generally we should not be in this state for more than a few seconds.
                    # Though in dev mode, the webhook may not fire at all if the developer hasn't configured stripe events properly (see readme).
                    print(
                        "If the subscription schedule has started, the member should have a reference to the started subscription instead."
                    )
                    result.append(get_subscription_info_from_subscription(sub_type, sub_id))
                elif status in [
                    SubscriptionScheduleStatus.RELEASED,
                    SubscriptionScheduleStatus.COMPLETED,
                    SubscriptionScheduleStatus.CANCELED,
                ]:
                    result.append(
                        SubscriptionInfo(
                            type=sub_type,
                            active=False,
                            upcoming_invoice=None,
                        )
                    )
                else:
                    assert False, f"Unexpected subscription schedule status {status}"
            else:
                result.append(get_subscription_info_from_subscription(sub_type, sub_id))
        else:
            result.append(
                SubscriptionInfo(
                    type=sub_type,
                    active=False,
                    upcoming_invoice=None,
                )
            )

    return result<|MERGE_RESOLUTION|>--- conflicted
+++ resolved
@@ -86,103 +86,6 @@
     ]
 
 
-<<<<<<< HEAD
-=======
-@dataclass
-class ProductPricing:
-    recurring_price: stripe.Price
-    binding_period_price: Optional[stripe.Price]
-
-
-K = TypeVar("K")
-V = TypeVar("V")
-
-
-class Cache(Generic[K, V]):
-    data: Dict[K, Tuple[datetime, V]] = dict()
-    ttl: timedelta
-
-    def __init__(self, ttl: timedelta):
-        self.ttl = ttl
-
-    def get(self, key: K) -> Optional[V]:
-        if key not in self.data:
-            return None
-        if self.data[key][0] < datetime.now():
-            del self.data[key]
-            return None
-        return self.data[key][1]
-
-    def set(self, key: K, value: V) -> None:
-        self.data[key] = (datetime.now() + self.ttl, value)
-
-
-# Cache the subscription prices for an hour to avoid hitting the stripe API too often
-SUBSCRIPTION_PRICE_CACHE = Cache[SubscriptionType, ProductPricing](timedelta(hours=1))
-
-
-def lookup_subscription_price_for(
-    subscription_type: SubscriptionType,
-) -> ProductPricing:
-    res = SUBSCRIPTION_PRICE_CACHE.get(subscription_type)
-    if res is not None:
-        return res
-
-    products = retry(
-        lambda: stripe.Product.search(
-            query=f"metadata['{MSMetaKeys.SUBSCRIPTION_TYPE.value}']:'{subscription_type.value}'"
-        )
-    )
-    assert (
-        len(products.data) == 1
-    ), f"Expected to find a single stripe product with metadata->{MSMetaKeys.SUBSCRIPTION_TYPE.value}={subscription_type.value}, but found {len(products.data)}"
-    product = products.data[0]
-
-    prices = list(retry(lambda: stripe.Price.list(product=product.id)))
-
-    # Don't include archived prices
-    prices = [p for p in prices if p["active"]]
-
-    recurring_prices = [
-        p
-        for p in prices
-        if MSMetaKeys.PRICE_TYPE.value in p["metadata"]
-        if p["metadata"][MSMetaKeys.PRICE_TYPE.value] == PriceType.RECURRING.value
-    ]
-    assert (
-        len(recurring_prices) == 1
-    ), f"Expected to find a single stripe price for {subscription_type.name} with metadata->{MSMetaKeys.PRICE_TYPE.value}={PriceType.RECURRING.value}, but found {len(recurring_prices)} prices: {[p.id for p in recurring_prices]}"
-    recurring_price = recurring_prices[0]
-
-    if BINDING_PERIOD[subscription_type] > 0:
-        binding_period = BINDING_PERIOD[subscription_type]
-        # Filter by metadata
-        starting_prices = [
-            p
-            for p in prices
-            if MSMetaKeys.PRICE_TYPE.value in p["metadata"]
-            if p["metadata"][MSMetaKeys.PRICE_TYPE.value] == PriceType.BINDING_PERIOD.value
-        ]
-        # Filter by period
-        starting_prices = [
-            p
-            for p in starting_prices
-            if p["recurring"]["interval"] == "month" and p["recurring"]["interval_count"] == binding_period
-        ]
-
-        assert (
-            len(starting_prices) == 1
-        ), f"Expected to find a single stripe price for {subscription_type.name} with metadata->{MSMetaKeys.PRICE_TYPE.value}={PriceType.BINDING_PERIOD.value}, a period of exactly {binding_period} months, but found {len(starting_prices)} prices: {[p.id for p in starting_prices]}"
-        binding_period_price = starting_prices[0]
-    else:
-        binding_period_price = None
-
-    res = ProductPricing(recurring_price=recurring_price, binding_period_price=binding_period_price)
-    SUBSCRIPTION_PRICE_CACHE.set(subscription_type, res)
-    return res
-
-
->>>>>>> ea34c784
 def calc_start_ts(current_end_date: date, now: datetime) -> datetime:
     end_dt = datetime.combine(current_end_date, time(0, 0, 0, tzinfo=timezone.utc))
 
@@ -250,18 +153,7 @@
             member.member_id, subscription_type, earliest_start_at
         )
 
-<<<<<<< HEAD
         makeradmin_subscription_product = get_makeradmin_subscription_product(subscription_type)
-=======
-        member = db_session.query(Member).get(member_id)
-        assert member is not None
-        stripe_customer = get_and_sync_stripe_customer(member, test_clock)
-        if stripe_customer is None:
-            raise BadRequest(f"Unable to find corresponding stripe member {member}")
-        assert member.stripe_customer_id == stripe_customer.id
-
-        price = lookup_subscription_price_for(subscription_type)
->>>>>>> ea34c784
 
         discount = get_discount_for_product(
             makeradmin_subscription_product,
@@ -278,16 +170,11 @@
                 # If the member already has the relevant membership, the subscription will start at the end of the current period, and nothing is paid right now
                 to_pay_now = Decimal(0)
             else:
-<<<<<<< HEAD
                 to_pay_now_price = (
                     stripe_prices[PriceType.BINDING_PERIOD]
                     if PriceType.BINDING_PERIOD in stripe_prices
                     else stripe_prices[PriceType.RECURRING]
                 )
-=======
-                # Fetch a fresh price object from stripe to make sure we have the latest price
-                to_pay_now_price = stripe.Price.retrieve((price.binding_period_price or price.recurring_price).id)
->>>>>>> ea34c784
                 to_pay_now = convert_from_stripe_amount(to_pay_now_price["unit_amount"]) * (1 - discount.fraction_off)
             if to_pay_now != expected_to_pay_now:
                 raise BadRequest(
@@ -295,12 +182,7 @@
                 )
 
         if expected_to_pay_recurring is not None:
-<<<<<<< HEAD
             to_pay_recurring_price = stripe_prices[PriceType.RECURRING]
-=======
-            # Fetch a fresh price object from stripe to make sure we have the latest price
-            to_pay_recurring_price = stripe.Price.retrieve(price.recurring_price.id)
->>>>>>> ea34c784
             to_pay_recurring = convert_from_stripe_amount(to_pay_recurring_price["unit_amount"]) * (
                 1 - discount.fraction_off
             )
@@ -354,11 +236,7 @@
                 {
                     "items": [
                         {
-<<<<<<< HEAD
-                            "price": stripe_prices[PriceType.BINDING_PERIOD].stripe_id,
-=======
-                            "price": price.binding_period_price.id,
->>>>>>> ea34c784
+                            "price": stripe_prices[PriceType.BINDING_PERIOD].id,
                             "metadata": metadata,
                         },
                     ],
@@ -366,11 +244,7 @@
                     "metadata": metadata,
                     "proration_behavior": "none",
                     "iterations": 1,
-<<<<<<< HEAD
-                    "coupon": discount.coupon.stripe_id if discount.coupon else None,
-=======
                     "coupon": discount.coupon.id if discount.coupon is not None else None,
->>>>>>> ea34c784
                 }
             )
 
@@ -378,32 +252,20 @@
             {
                 "items": [
                     {
-<<<<<<< HEAD
-                        "price": stripe_prices[PriceType.RECURRING].stripe_id,
-=======
-                        "price": price.recurring_price.id,
->>>>>>> ea34c784
+                        "price": stripe_prices[PriceType.RECURRING].id,
                         "metadata": metadata,
                     },
                 ],
                 "collection_method": "charge_automatically",
                 "metadata": metadata,
                 "proration_behavior": "none",
-<<<<<<< HEAD
-                "coupon": discount.coupon.stripe_id if discount.coupon else None,
-=======
                 "coupon": discount.coupon.id if discount.coupon is not None else None,
->>>>>>> ea34c784
             }
         )
 
         subscription_schedule = stripe.SubscriptionSchedule.create(
             start_date=int(subscription_start.timestamp()),
-<<<<<<< HEAD
             customer=member.stripe_customer_id,
-=======
-            customer=stripe_customer.id,
->>>>>>> ea34c784
             metadata=metadata,
             phases=phases,
         )
@@ -465,20 +327,8 @@
     test_clock: Optional[stripe.test_helpers.TestClock] = None,
 ) -> bool:
     stripe_customer = get_and_sync_stripe_customer(member, test_clock)
-<<<<<<< HEAD
     if stripe_customer is None:
         raise BadRequest(f"Unable to create, find or update corresponding stripe customer for member {member}")
-=======
-    assert stripe_customer is not None
-    assert member.stripe_customer_id == stripe_customer.id
-
-    if subscription_type == SubscriptionType.MEMBERSHIP:
-        subscription_id = member.stripe_membership_subscription_id
-    elif subscription_type == SubscriptionType.LAB:
-        subscription_id = member.stripe_labaccess_subscription_id
-    else:
-        assert False
->>>>>>> ea34c784
 
     subscription_id = get_subscription_id(member, subscription_type)
     if subscription_id is None:
@@ -524,20 +374,8 @@
     test_clock: Optional[stripe.test_helpers.TestClock] = None,
 ) -> bool:
     stripe_customer = get_and_sync_stripe_customer(member, test_clock)
-<<<<<<< HEAD
     if stripe_customer is None:
         raise BadRequest(f"Unable to create, find or update corresponding stripe customer for member {member}")
-=======
-    assert stripe_customer is not None
-    assert member.stripe_customer_id == stripe_customer.id
-
-    if subscription_type == SubscriptionType.MEMBERSHIP:
-        subscription_id = member.stripe_membership_subscription_id
-    elif subscription_type == SubscriptionType.LAB:
-        subscription_id = member.stripe_labaccess_subscription_id
-    else:
-        assert False
->>>>>>> ea34c784
 
     subscription_id = get_subscription_id(member, subscription_type)
     if subscription_id is None:
