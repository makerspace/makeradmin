--- conflicted
+++ resolved
@@ -34,18 +34,15 @@
 from sqlalchemy import func
 
 import stripe
+from stripe.error import InvalidRequestError
 
 from datetime import datetime, timezone, date, time, timedelta
-from stripe.error import InvalidRequestError
-<<<<<<< HEAD
-from shop.stripe_util import retry, get_and_sync_stripe_product_and_prices, convert_from_stripe_amount
+from basic_types.enums import PriceLevel
+from shop.stripe_util import retry, are_metadata_dicts_equivalent, convert_from_stripe_amount
 from shop.stripe_customer import get_and_sync_stripe_customer
-=======
-from shop.stripe_util import are_metadata_dicts_equivalent, retry, convert_from_stripe_amount
->>>>>>> da283f11
-from basic_types.enums import PriceLevel
+from shop.stripe_product_price import get_and_sync_stripe_product_and_prices
+from shop.stripe_discounts import get_discount_for_product, get_price_level_for_member
 from shop.shop_data import get_product_data_by_special_id
-from shop.stripe_discounts import get_discount_for_product, get_price_level_for_member, convert_from_stripe_amount
 from shop.models import Product, ProductAction, ProductCategory
 from service.error import BadRequest, NotFound, InternalServerError
 from service.db import db_session
@@ -102,177 +99,6 @@
     ]
 
 
-<<<<<<< HEAD
-=======
-def delete_stripe_customer(member_id: int) -> None:
-    member = db_session.query(Member).get(member_id)
-    if member is None:
-        raise NotFound(f"Unable to find member with id {member_id}")
-    if member.stripe_customer_id is not None:
-        # Note: This will also delete all subscriptions
-        stripe.Customer.delete(member.stripe_customer_id)
-
-    member.stripe_customer_id = None
-    db_session.flush()
-
-
-def get_stripe_customer(
-    member_info: Member, test_clock: Optional[stripe.test_helpers.TestClock]
-) -> Optional[stripe.Customer]:
-    # Stripe will reject emails with trailing whitespace
-    member_email = member_info.email.strip()
-    try:
-        if member_info.stripe_customer_id is not None:
-            try:
-                customer = retry(lambda: stripe.Customer.retrieve(member_info.stripe_customer_id))
-                assert customer is not None
-                if hasattr(customer, "deleted") and customer.deleted:
-                    raise InvalidRequestError("Customer has been deleted", "customer")
-
-                # Update the metadata if needed
-                expected_metadata = {
-                    # Setting to an empty string will delete the key if present
-                    MSMetaKeys.PENDING_MEMBER.value: "pending" if member_info.pending_activation else "",
-                    MSMetaKeys.USER_ID.value: member_info.member_id,
-                    MSMetaKeys.MEMBER_NUMBER.value: member_info.member_number,
-                }
-                if (
-                    not are_metadata_dicts_equivalent(customer.metadata, expected_metadata)
-                    or customer.email != member_email
-                ):
-                    stripe.Customer.modify(
-                        customer["id"],
-                        description=f"Created by Makeradmin (#{member_info.member_number})",
-                        email=member_email,
-                        name=f"{member_info.firstname} {member_info.lastname}",
-                        metadata=expected_metadata,
-                    )
-                return customer
-            except InvalidRequestError as e:
-                if "No such customer" in str(e.user_message) or "Customer has been deleted" in str(e.user_message):
-                    print("Stripe customer not found, even though it existed in the database. Creating a new one.")
-
-        # If no customer is found, we create one
-        customer = retry(
-            lambda: stripe.Customer.create(
-                description=f"Created by Makeradmin (#{member_info.member_number})",
-                email=member_email,
-                name=f"{member_info.firstname} {member_info.lastname}",
-                metadata={
-                    MSMetaKeys.USER_ID.value: member_info.member_id,
-                    MSMetaKeys.MEMBER_NUMBER.value: member_info.member_number,
-                },
-                test_clock=test_clock,
-            )
-        )
-
-        # Note: Stripe doesn't update its search index of customers immediately,
-        # so the new customer may not be visible to stripe.Customer.search for a few seconds.
-        # Therefore we always try to find the customer by its ID, that we store in the database
-        member_info.stripe_customer_id = customer.stripe_id
-        db_session.flush()
-        return customer
-    except Exception as e:
-        print(f"Unable to get or create stripe user: {type(e)}: {e}")
-
-    return None
-
-
-@dataclass
-class ProductPricing:
-    recurring_price: stripe.Price
-    binding_period_price: Optional[stripe.Price]
-
-
-K = TypeVar("K")
-V = TypeVar("V")
-
-
-class Cache(Generic[K, V]):
-    data: Dict[K, Tuple[datetime, V]] = dict()
-    ttl: timedelta
-
-    def __init__(self, ttl: timedelta):
-        self.ttl = ttl
-
-    def get(self, key: K) -> Optional[V]:
-        if key not in self.data:
-            return None
-        if self.data[key][0] < datetime.now():
-            del self.data[key]
-            return None
-        return self.data[key][1]
-
-    def set(self, key: K, value: V) -> None:
-        self.data[key] = (datetime.now() + self.ttl, value)
-
-
-# Cache the subscription prices for an hour to avoid hitting the stripe API too often
-SUBSCRIPTION_PRICE_CACHE = Cache[SubscriptionType, ProductPricing](timedelta(hours=1))
-
-
-def lookup_subscription_price_for(
-    subscription_type: SubscriptionType,
-) -> ProductPricing:
-    res = SUBSCRIPTION_PRICE_CACHE.get(subscription_type)
-    if res is not None:
-        return res
-
-    products = retry(
-        lambda: stripe.Product.search(
-            query=f"metadata['{MSMetaKeys.SUBSCRIPTION_TYPE.value}']:'{subscription_type.value}'"
-        )
-    )
-    assert (
-        len(products.data) == 1
-    ), f"Expected to find a single stripe product with metadata->{MSMetaKeys.SUBSCRIPTION_TYPE.value}={subscription_type.value}, but found {len(products.data)}"
-    product = products.data[0]
-
-    prices = list(retry(lambda: stripe.Price.list(product=product.stripe_id)))
-
-    # Don't include archived prices
-    prices = [p for p in prices if p["active"]]
-
-    recurring_prices = [
-        p
-        for p in prices
-        if MSMetaKeys.PRICE_TYPE.value in p["metadata"]
-        if p["metadata"][MSMetaKeys.PRICE_TYPE.value] == PriceType.RECURRING.value
-    ]
-    assert (
-        len(recurring_prices) == 1
-    ), f"Expected to find a single stripe price for {subscription_type.name} with metadata->{MSMetaKeys.PRICE_TYPE.value}={PriceType.RECURRING.value}, but found {len(recurring_prices)} prices: {[p.stripe_id for p in recurring_prices]}"
-    recurring_price = recurring_prices[0]
-
-    if BINDING_PERIOD[subscription_type] > 0:
-        binding_period = BINDING_PERIOD[subscription_type]
-        # Filter by metadata
-        starting_prices = [
-            p
-            for p in prices
-            if MSMetaKeys.PRICE_TYPE.value in p["metadata"]
-            if p["metadata"][MSMetaKeys.PRICE_TYPE.value] == PriceType.BINDING_PERIOD.value
-        ]
-        # Filter by period
-        starting_prices = [
-            p
-            for p in starting_prices
-            if p["recurring"]["interval"] == "month" and p["recurring"]["interval_count"] == binding_period
-        ]
-
-        assert (
-            len(starting_prices) == 1
-        ), f"Expected to find a single stripe price for {subscription_type.name} with metadata->{MSMetaKeys.PRICE_TYPE.value}={PriceType.BINDING_PERIOD.value}, a period of exactly {binding_period} months, but found {len(starting_prices)} prices: {[p.stripe_id for p in starting_prices]}"
-        binding_period_price = starting_prices[0]
-    else:
-        binding_period_price = None
-
-    res = ProductPricing(recurring_price=recurring_price, binding_period_price=binding_period_price)
-    SUBSCRIPTION_PRICE_CACHE.set(subscription_type, res)
-    return res
-
-
->>>>>>> da283f11
 def calc_start_ts(current_end_date: date, now: datetime) -> datetime:
     end_dt = datetime.combine(current_end_date, time(0, 0, 0, tzinfo=timezone.utc))
 
@@ -348,8 +174,8 @@
         # Check that the price is as expected
         # This is done to ensure that the frontend logic is in sync with the backend logic and the user
         # has been presented the correct price before starting the subscription.
-        if expected_to_pay_now:
-            if was_already_member:
+        if expected_to_pay_now is not None:
+            if was_already_member is not None:
                 # If the member already has the relevant membership, the subscription will start at the end of the current period, and nothing is paid right now
                 to_pay_now = Decimal(0)
             else:
@@ -364,14 +190,8 @@
                     f"Expected to pay {expected_to_pay_now} now, for starting {subscription_type} subscription, but should actually pay {to_pay_now}"
                 )
 
-<<<<<<< HEAD
-        if expected_to_pay_recurring:
+        if expected_to_pay_recurring is not None:
             to_pay_recurring_price = stripe_prices[PriceType.RECURRING]
-=======
-        if expected_to_pay_recurring is not None:
-            # Fetch a fresh price object from stripe to make sure we have the latest price
-            to_pay_recurring_price = stripe.Price.retrieve(price.recurring_price.stripe_id)
->>>>>>> da283f11
             to_pay_recurring = convert_from_stripe_amount(to_pay_recurring_price["unit_amount"]) * (
                 1 - discount.fraction_off
             )
