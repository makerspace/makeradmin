--- conflicted
+++ resolved
@@ -276,11 +276,7 @@
     cost_center = relationship(TransactionCostCenter, backref="accounts_cost_centers")
 
     def __repr__(self) -> str:
-<<<<<<< HEAD
-        return f"ProductAccounting(id={self.id}, cost_center={self.cost_center}, account={self.account}, fraction={self.fraction}, type={self.type})"
-=======
         return f"ProductAccountsCostCenters(id={self.id}, account_id={self.account_id}, cost_center_id={self.cost_center_id}, type={self.type}, fraction={self.fraction})"
->>>>>>> 0cba495f
 
 
 class StripePending(Base):
