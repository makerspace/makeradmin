--- conflicted
+++ resolved
@@ -3,10 +3,7 @@
 from typing import Any, Dict, List, Tuple
 
 import stripe
-<<<<<<< HEAD
-=======
 from service.db import db_session
->>>>>>> cae88492
 from service.error import InternalServerError
 
 from shop.models import Product
@@ -44,14 +41,6 @@
         return None
 
 
-<<<<<<< HEAD
-def get_stripe_product_id(makeradmin_product: Product) -> str:
-    return f"{makeradmin_product.id}"
-
-
-def get_stripe_price_lookup_key(makeradmin_product: Product, price_type: PriceType) -> str:
-    return f"{makeradmin_product.id}_{price_type.value}"
-=======
 def get_stripe_price_lookup_key(makeradmin_product: Product, price_type: PriceType) -> str:
     if makeradmin_product.stripe_product_id is None:
         raise InternalServerError(
@@ -59,7 +48,6 @@
             + f" This product likely does not have a corresponding stripe product."
         )
     return f"{makeradmin_product.stripe_product_id}_{price_type.value}"
->>>>>>> cae88492
 
 
 def get_stripe_product(makeradmin_product: Product) -> stripe.Product | None:
@@ -88,16 +76,10 @@
 
 def eq_makeradmin_stripe_product(makeradmin_product: Product, stripe_product: stripe.Product) -> bool:
     """Check that the essential parts of the product are the same in both makeradmin and stripe"""
-<<<<<<< HEAD
-    if stripe_product.id != str(makeradmin_product.id):
-        raise ValueError(
-            f"Stripe product id {stripe_product.id} and makeradmin product id {makeradmin_product.id} does not match"
-=======
     if stripe_product.id != makeradmin_product.stripe_product_id:
         raise ValueError(
             f"Stripe product id {stripe_product.id} and the stripe id, {makeradmin_product.stripe_product_id}, "
             + f"associated with makeradmin product id {makeradmin_product.id} does not match"
->>>>>>> cae88492
         )
     return stripe_product.name == makeradmin_product.name
 
@@ -107,30 +89,12 @@
     lookup_key_for_product = get_stripe_price_lookup_key(makeradmin_product, price_type)
     if stripe_price.lookup_key != lookup_key_for_product:
         raise ValueError(
-<<<<<<< HEAD
-            f"Stripe price lookup key {stripe_price.lookup_key} and corresponding key from makeradmin product {makeradmin_product.id} and PriceType {price_type} does not match"
-=======
             f"Stripe price lookup key {stripe_price.lookup_key} and corresponding key from"
             + f" makeradmin product {makeradmin_product.id} and PriceType {price_type} does not match"
->>>>>>> cae88492
         )
 
     recurring = makeradmin_to_stripe_recurring(makeradmin_product, price_type)
 
-<<<<<<< HEAD
-    if recurring is not None:
-        if stripe_price.recurring is None:
-            return False
-        different.append(stripe_price.recurring.get("interval") != recurring.interval)
-        different.append(stripe_price.recurring.get("interval_count") != recurring.interval_count)
-    else:
-        if stripe_price.recurring is not None:
-            return False
-    different.append(stripe_price.unit_amount != stripe_amount_from_makeradmin_product(makeradmin_product, recurring))
-    different.append(stripe_price.currency != CURRENCY)
-    different.append(stripe_price.metadata.get("price_type") != price_type.value)
-    return not any(different)
-=======
     if (
         stripe_price.unit_amount != stripe_amount_from_makeradmin_product(makeradmin_product, recurring)
         or stripe_price.currency != CURRENCY
@@ -149,17 +113,13 @@
         )
 
     return True
->>>>>>> cae88492
 
 
 def _create_stripe_product(makeradmin_product: Product) -> stripe.Product:
     stripe_product = retry(
         lambda: stripe.Product.create(
             name=makeradmin_product.name,
-<<<<<<< HEAD
-=======
             description=f"Created by Makeradmin, product id (#{makeradmin_product.id})",
->>>>>>> cae88492
             metadata={
                 MakerspaceMetadataKeys.PRODUCT_ID.value: makeradmin_product.id,
             },
