--- conflicted
+++ resolved
@@ -7,21 +7,6 @@
 
 import stripe
 from basic_types.enums import PriceLevel
-<<<<<<< HEAD
-from shop.stripe_constants import MakerspaceMetadataKeys
-from shop.stripe_setup_intent import SetupIntentFailed, SetupIntentResult, handle_setup_intent
-from membership.models import Member, Span
-from shop.models import Product, StripePending, Transaction, TransactionAction, TransactionContent
-from shop.stripe_subscriptions import (
-    SubscriptionType,
-    cancel_subscription,
-    start_subscription,
-)
-from shop.stripe_customer import get_and_sync_stripe_customer
-from shop.stripe_util import retry
-from service.db import db_session
-=======
->>>>>>> 029084e7
 from core import auth
 from dataclasses_json import DataClassJsonMixin
 from membership.models import Member, Span
@@ -44,6 +29,7 @@
     cancel_subscription,
     start_subscription,
 )
+from shop.stripe_util import retry
 from shop.transactions import Purchase, create_transaction
 
 logger = getLogger("makeradmin")
