from dataclasses import dataclass
<<<<<<< HEAD
from decimal import Decimal
=======
>>>>>>> ae4100ae
from enum import Enum
from logging import getLogger
from typing import Any, List, Literal, Optional, Tuple, Union
from dataclasses_json import DataClassJsonMixin, dataclass_json

import stripe
from stripe.error import CardError
<<<<<<< HEAD
from membership.enums import PriceLevel
from shop.stripe_constants import MakerspaceMetadataKeys
from shop.stripe_setup_intent import check_next_action
from membership.models import Member
from shop.models import Transaction
from shop.stripe_subscriptions import (
    SubscriptionType,
    attach_and_set_default_payment_method,
    cancel_subscription,
    get_stripe_customer,
    start_subscription,
)
=======
from membership.models import Member
from shop.models import Transaction
>>>>>>> ae4100ae
from service.db import db_session
from core import auth
from membership.views import member_entity
from service.error import BadRequest
from shop.api_schemas import validate_data, purchase_schema, register_schema
<<<<<<< HEAD
from shop.shop_data import get_membership_products, special_product_data
from shop.stripe_payment_intent import PartialPayment, PaymentAction, pay_with_stripe
from shop.transactions import Purchase, activate_member, create_transaction

logger = getLogger("makeradmin")
=======
from shop.shop_data import get_membership_products
from shop.stripe_payment_intent import (
    PartialPayment,
    PaymentAction,
    PaymentIntentResult,
    confirm_stripe_payment_intent,
    pay_with_stripe,
)
from shop.transactions import Purchase, activate_member, create_transaction

logger = getLogger("makeradmin")

>>>>>>> ae4100ae

def make_purchase(
    member_id: int, purchase: Purchase, activates_member: bool = False
) -> Tuple[Transaction, Optional[PaymentAction]]:
    """Pay using the data in purchase, the purchase structure should be validated according to schema."""

<<<<<<< HEAD
def make_purchase(
    member_id: int, purchase: Purchase, activates_member: bool = False
) -> Tuple[Transaction, Optional[PaymentAction]]:
    """Pay using the data in purchase, the purchase structure should be validated according to schema."""

    payment_method_id: str = purchase.stripe_payment_method_id
=======
    payment_method_id: str = purchase.stripe_payment_method_id

    transaction = create_transaction(member_id=member_id, purchase=purchase, activates_member=activates_member)
>>>>>>> ae4100ae

    transaction = create_transaction(
        member_id=member_id,
        purchase=purchase,
        activates_member=activates_member,
        stripe_reference_id=payment_method_id,
    )
    action_info = pay_with_stripe(transaction, payment_method_id)

    return transaction, action_info


def pay(data: Any, member_id: int) -> PartialPayment:
    purchase = Purchase.from_dict(data)

    # Prevent service accounts from purchasing.
    if member_id <= 0:
        raise BadRequest("You must be a member to purchase materials and tools.")

<<<<<<< HEAD
    # This will raise if the payment fails.
    transaction, action_info = make_purchase(member_id=member_id, purchase=purchase)
=======
    if purchase.transaction_id is not None:
        # This is a retry of an in-progress payment.
        return confirm_stripe_payment_intent(purchase.transaction_id)
    else:
        # This will raise if the payment fails.
        transaction, action_info = make_purchase(member_id=member_id, purchase=purchase)

        return PartialPayment(
            type=PaymentIntentResult.Success if action_info is None else PaymentIntentResult.RequiresAction,
            transaction_id=transaction.id,
            action_info=action_info,
        )
>>>>>>> ae4100ae

    return PartialPayment(
        transaction_id=transaction.id,
        action_info=action_info,
    )

<<<<<<< HEAD

=======
>>>>>>> ae4100ae
def register(data: Any, remote_addr: str, user_agent: str):
    validate_data(register_schema, data or {})

    products = get_membership_products()

    purchase = data["purchase"]

    cart = purchase["cart"]
    if len(cart) != 1:
        raise BadRequest(message="The purchase must contain exactly one item.")

    item = cart[0]
    if item["count"] != 1:
        raise BadRequest(message="The purchase must contain exactly one item.")

    product_id = item["id"]
    if product_id not in (p.id for p in products):
<<<<<<< HEAD
        raise BadRequest(
            message=f"Not allowed to purchase the product with id {product_id} when registring."
        )
=======
        raise BadRequest(message=f"Not allowed to purchase the product with id {product_id} when registring.")
>>>>>>> ae4100ae

    # This will raise if the creation fails, if it succeeds it will commit the member.
    member_id = member_entity.create(data.get("member", {}))["member_id"]

    # This will raise if the payment fails.
    transaction, action_info = make_purchase(
        member_id=member_id, purchase=purchase, activates_member=True
    )

    # If the pay succeeded (not same as the payment is completed) and the member does not already exists,
    # the user will be logged in.
    token = auth.force_login(remote_addr, user_agent, member_id)["access_token"]

    return {
        "transaction_id": transaction.id,
        "token": token,
        "action_info": action_info,
<<<<<<< HEAD
    }


@dataclass
class MemberInfo(DataClassJsonMixin):
    firstName: str
    lastName: str
    email: str
    phone: str
    zipCode: str

    def validate(self) -> None:
        if not self.firstName.strip():
            raise BadRequest(message="Firstname is required.")
        if not self.lastName.strip():
            raise BadRequest(message="Lastname is required.")
        if not self.email.strip() or "@" not in self.email:
            raise BadRequest(message="Email is required.")
        if not self.phone.strip():
            raise BadRequest(message="Phone is required.")
        if not self.zipCode.strip():
            raise BadRequest(message="Zip code is required.")


@dataclass
class SubscriptionStart(DataClassJsonMixin):
    subscription: SubscriptionType
    expected_to_pay_now: Decimal
    expected_to_pay_recurring: Decimal


@dataclass
class DiscountRequest(DataClassJsonMixin):
    price_level: PriceLevel
    message: str


@dataclass
class CancelSubscriptionsRequest(DataClassJsonMixin):
    subscriptions: List[SubscriptionType]


@dataclass
class StartSubscriptionsRequest(DataClassJsonMixin):
    subscriptions: List[SubscriptionStart]
    setup_intent_id: Optional[str]
    stripe_payment_method_id: str


@dataclass
class RegisterRequest(DataClassJsonMixin):
    purchase: Purchase
    setup_intent_id: Optional[str]
    member: MemberInfo
    subscriptions: List[SubscriptionStart]
    discount: Optional[DiscountRequest]


class SetupIntentResult(str, Enum):
    Success = "success"
    RequiresAction = "requires_action"
    Wait = "wait"
    Failed = "failed"


@dataclass
class StartSubscriptionsResponse(DataClassJsonMixin):
    setup_intent_id: str
    type: SetupIntentResult
    action_info: Optional[PaymentAction]
    error: Optional[str] = None


@dataclass
class RegisterResponse(DataClassJsonMixin):
    setup_intent_id: str
    type: SetupIntentResult
    token: Optional[str]
    action_info: Optional[PaymentAction]
    error: Optional[str] = None


class SetupIntentStatus(Enum):
    RequiresPaymentMethod = "requires_payment_method"
    RequiresConfirmation = "requires_confirmation"
    RequiresAction = "requires_action"
    Processing = "processing"
    Canceled = "canceled"
    Succeeded = "succeeded"


@dataclass
class SetupIntentFailed(Exception):
    type: SetupIntentResult
    action_info: Optional[PaymentAction]
    error: Optional[str] = None


def validate_cart(purchase: Purchase) -> None:
    products = special_product_data()

    cart = purchase.cart
    if len(cart) > 1:
        raise BadRequest(message="The purchase must contain at most one item.")

    if len(cart) > 0:
        item = cart[0]
        if item.count != 1:
            raise BadRequest(message="The purchase must contain exactly one item.")

        product_id = item.id
        # Make sure it is a special product, but not a subscription product
        if product_id not in (
            p.id
            for p in products
            if MakerspaceMetadataKeys.SUBSCRIPTION_TYPE not in p.product_metadata
        ):
            raise BadRequest(
                message=f"Not allowed to purchase the product with id {product_id} when registring."
            )


def handle_setup_intent(setup_intent: stripe.SetupIntent) -> None:
    while True:
        status = SetupIntentStatus(setup_intent["status"])
        if status == SetupIntentStatus.RequiresPaymentMethod:
            # This can happen if the card was declined.
            # In that case the user will just have to try again.
            raise SetupIntentFailed(
                type=SetupIntentResult.Failed,
                error=setup_intent["last_setup_error"]["message"],
                action_info=None,
            )
        elif status == SetupIntentStatus.RequiresConfirmation:
            try:
                setup_intent = stripe.SetupIntent.confirm(setup_intent.stripe_id)
            except CardError as e:
                # This can happen if the card was declined in *some* cases.
                # In particular, it happens if you try to use a real card in a testing environment.
                raise SetupIntentFailed(
                    type=SetupIntentResult.Failed,
                    error=e.error.message,
                    action_info=None,
                )
            continue
        elif status == SetupIntentStatus.RequiresAction:
            payment_action = check_next_action(setup_intent)
            raise SetupIntentFailed(
                type=SetupIntentResult.RequiresAction,
                action_info=payment_action,
                error=None,
            )
        elif status == SetupIntentStatus.Processing:
            raise SetupIntentFailed(
                type=SetupIntentResult.Wait, action_info=None, error=None
            )
        elif status == SetupIntentStatus.Succeeded:
            # Yay!

            # Mark this payment method as the customer's default payment method for the future.
            # The customer must have a default payment method so that invoices for a subscription can be charged.
            stripe.Customer.modify(
                setup_intent["customer"],
                invoice_settings={
                    "default_payment_method": setup_intent["payment_method"]
                },
            )

            # TODO: Should we delete all previous payment methods to keep things clean?
            return
        elif status == SetupIntentStatus.Canceled:
            raise BadRequest(message="The payment was canceled.")
        else:
            assert False, f"Unknown status {status}"


def cancel_subscriptions(data_dict: Any, user_id: int) -> None:
    try:
        data = CancelSubscriptionsRequest.from_dict(data_dict)
    except Exception as e:
        raise BadRequest(message=f"Invalid data: {e}")

    member = db_session.query(Member).get(user_id)
    assert member is not None

    if (
        SubscriptionType.MEMBERSHIP in data.subscriptions
        and SubscriptionType.LAB not in data.subscriptions
    ):
        # This should be handled automatically by the frontend with a nice popup, but we will enforce it here
        data.subscriptions.append(SubscriptionType.LAB)

    for sub in data.subscriptions:
        cancel_subscription(member.member_id, sub, test_clock=None)


def start_subscriptions(data_dict: Any, user_id: int) -> StartSubscriptionsResponse:
    try:
        data = StartSubscriptionsRequest.from_dict(data_dict)
    except Exception as e:
        raise BadRequest(message=f"Invalid data: {e}")

    member = db_session.query(Member).get(user_id)
    assert member is not None

    stripe_customer = get_stripe_customer(member, test_clock=None)
    assert stripe_customer is not None

    try:
        payment_method = stripe.PaymentMethod.retrieve(data.stripe_payment_method_id)
    except:
        raise BadRequest(message="The payment method is not valid.")

    if data.setup_intent_id is None:
        # TODO: If a customer already has a payment method attached, we should use that instead of creating a new one.
        # In that case, we shouldn't show the card input to the user.
        setup_intent = stripe.SetupIntent.create(
            payment_method_types=["card"],
            metadata={},
            payment_method=payment_method.stripe_id,
            customer=stripe_customer.stripe_id,
        )
    else:
        setup_intent = stripe.SetupIntent.retrieve(data.setup_intent_id)
        if stripe_customer.stripe_id != setup_intent["customer"]:
            raise BadRequest(
                message="The payment intent is not for the currently logged in member."
            )

    try:
        handle_setup_intent(setup_intent)
    except SetupIntentFailed as e:
        return StartSubscriptionsResponse(
            type=e.type,
            setup_intent_id=setup_intent.stripe_id,
            action_info=e.action_info,
            error=e.error,
        )

    for subscription in data.subscriptions:
        # Note: This will *not* raise in case the user has not enough funds.
        # In that case we should send an email to the user.
        start_subscription(
            member.member_id,
            subscription.subscription,
            test_clock=None,
            expected_to_pay_now=subscription.expected_to_pay_now,
            expected_to_pay_recurring=subscription.expected_to_pay_recurring,
        )

    return StartSubscriptionsResponse(
        type=SetupIntentResult.Success,
        setup_intent_id=setup_intent.stripe_id,
        action_info=None,
        error=None,
    )


def register2(data_dict: Any, remote_addr: str, user_agent: str) -> RegisterResponse:
    try:
        data = RegisterRequest.from_dict(data_dict)
    except Exception as e:
        raise BadRequest(message=f"Invalid data: {e}")

    data.member.validate()
    validate_cart(data.purchase)

    if len(set([s.subscription for s in data.subscriptions])) != len(
        data.subscriptions
    ):
        raise BadRequest(message="Duplicate subscriptions.")

    try:
        payment_method = stripe.PaymentMethod.retrieve(
            data.purchase.stripe_payment_method_id
        )
    except:
        raise BadRequest(message="The payment method is not valid.")

    if data.setup_intent_id is None:
        # Create a new stripe customer.
        # If the verification fails, we just forget about the customer
        stripe_customer = stripe.Customer.create(
            description="Created by Makeradmin",
            email=data.member.email,
            test_clock=None,
            name=f"{data.member.firstName} {data.member.lastName}",
            metadata={
                MakerspaceMetadataKeys.PENDING_MEMBER.value: "pending",
            },
        )

        setup_intent = stripe.SetupIntent.create(
            payment_method_types=["card"],
            metadata={},
            payment_method=payment_method.stripe_id,
            customer=stripe_customer.stripe_id,
        )
    else:
        setup_intent = stripe.SetupIntent.retrieve(data.setup_intent_id)
        stripe_customer = stripe.Customer.retrieve(setup_intent["customer"])

    try:
        with db_session.begin_nested():
            # This will raise if the creation fails, if it succeeds it will add the member.
            # However, since we are in a transaction, the member will not be fully added until the transaction is committed.
            # What happens now is that we speculatively create the member, and if the payment fails, or requires more
            # verification steps, we just rollback the transaction.
            # This ensures that the member can be created before the payment is completed.
            member_id: int = member_entity.create(
                {
                    "firstname": data.member.firstName,
                    "lastname": data.member.lastName,
                    "email": data.member.email,
                    "phone": data.member.phone,
                    "address_zipcode": data.member.zipCode,
                    "price_level": (
                        data.discount.price_level
                        if data.discount is not None
                        else PriceLevel.Normal
                    ).value,
                    "price_level_motivation": data.discount.message
                    if data.discount is not None
                    else None,
                },
                commit=False,
            )["member_id"]
            member = db_session.query(Member).get(member_id)
            assert member is not None
            member.stripe_customer_id = stripe_customer.stripe_id

            try:
                handle_setup_intent(setup_intent)
            except SetupIntentFailed as e:
                if e.type == SetupIntentResult.Failed:
                    # We delete the customer just to keep things tidy. It's not strictly necessary.
                    stripe.Customer.delete(stripe_customer.stripe_id)
                raise
            except BadRequest:
                # We delete the customer just to keep things tidy. It's not strictly necessary.
                stripe.Customer.delete(stripe_customer.stripe_id)
                raise

            # Yay. The setup intent is verified.
            # This means we should be able to charge the card with WHATEVER WE WANT!
            # HAHA! Let's drain the card!
            # No, just kidding. We will just charge the card with the amount for the purchase.
            if len(data.purchase.cart) > 0:
                # This will raise if the payment fails.
                transaction, action_info = make_purchase(
                    member_id=member_id,
                    purchase=data.purchase,
                    activates_member=False,
                )
                if action_info is not None:
                    logger.error(
                        "Purchase could not be completed. Card requires additional verification: %s",
                        action_info.type,
                    )
                    # We have already done a setup intent, so the card should not require additional verification.
                    # If it does, we just fail.
                    # There are probably cards for which this can happen. But how could we possibly handle
                    # subscriptions in that case?
                    stripe.Customer.delete(stripe_customer.stripe_id)
                    raise SetupIntentFailed(
                        type=SetupIntentResult.Failed,
                        error="Your card does not allow this payment without additional verification.",
                        action_info=None,
                    )

            for subscription in data.subscriptions:
                # Note: This will *not* raise in case the user has not enough funds.
                # In that case we should send an email to the user.
                start_subscription(
                    member.member_id,
                    subscription.subscription,
                    test_clock=None,
                    expected_to_pay_now=subscription.expected_to_pay_now,
                    expected_to_pay_recurring=subscription.expected_to_pay_recurring,
                )

            # If the pay succeeded (not same as the payment is completed) and the member does not already exists,
            # the user will be logged in.
            token = auth.force_login(remote_addr, user_agent, member_id)["access_token"]

            # This will get the stripe customer, and in the process update its metadata fields.
            get_stripe_customer(member, test_clock=None)
            activate_member(member)

            return RegisterResponse(
                type=SetupIntentResult.Success,
                setup_intent_id=setup_intent.stripe_id,
                token=token,
                action_info=None,
            )
    except SetupIntentFailed as e:
        return RegisterResponse(
            type=e.type,
            setup_intent_id=setup_intent.stripe_id,
            token=None,
            action_info=e.action_info,
            error=e.error,
        )
=======
    }
>>>>>>> ae4100ae
<|MERGE_RESOLUTION|>--- conflicted
+++ resolved
@@ -1,8 +1,5 @@
 from dataclasses import dataclass
-<<<<<<< HEAD
 from decimal import Decimal
-=======
->>>>>>> ae4100ae
 from enum import Enum
 from logging import getLogger
 from typing import Any, List, Literal, Optional, Tuple, Union
@@ -10,7 +7,6 @@
 
 import stripe
 from stripe.error import CardError
-<<<<<<< HEAD
 from membership.enums import PriceLevel
 from shop.stripe_constants import MakerspaceMetadataKeys
 from shop.stripe_setup_intent import check_next_action
@@ -23,23 +19,13 @@
     get_stripe_customer,
     start_subscription,
 )
-=======
-from membership.models import Member
-from shop.models import Transaction
->>>>>>> ae4100ae
 from service.db import db_session
 from core import auth
 from membership.views import member_entity
 from service.error import BadRequest
 from shop.api_schemas import validate_data, purchase_schema, register_schema
-<<<<<<< HEAD
 from shop.shop_data import get_membership_products, special_product_data
 from shop.stripe_payment_intent import PartialPayment, PaymentAction, pay_with_stripe
-from shop.transactions import Purchase, activate_member, create_transaction
-
-logger = getLogger("makeradmin")
-=======
-from shop.shop_data import get_membership_products
 from shop.stripe_payment_intent import (
     PartialPayment,
     PaymentAction,
@@ -51,25 +37,13 @@
 
 logger = getLogger("makeradmin")
 
->>>>>>> ae4100ae
 
 def make_purchase(
     member_id: int, purchase: Purchase, activates_member: bool = False
 ) -> Tuple[Transaction, Optional[PaymentAction]]:
     """Pay using the data in purchase, the purchase structure should be validated according to schema."""
 
-<<<<<<< HEAD
-def make_purchase(
-    member_id: int, purchase: Purchase, activates_member: bool = False
-) -> Tuple[Transaction, Optional[PaymentAction]]:
-    """Pay using the data in purchase, the purchase structure should be validated according to schema."""
-
     payment_method_id: str = purchase.stripe_payment_method_id
-=======
-    payment_method_id: str = purchase.stripe_payment_method_id
-
-    transaction = create_transaction(member_id=member_id, purchase=purchase, activates_member=activates_member)
->>>>>>> ae4100ae
 
     transaction = create_transaction(
         member_id=member_id,
@@ -89,10 +63,6 @@
     if member_id <= 0:
         raise BadRequest("You must be a member to purchase materials and tools.")
 
-<<<<<<< HEAD
-    # This will raise if the payment fails.
-    transaction, action_info = make_purchase(member_id=member_id, purchase=purchase)
-=======
     if purchase.transaction_id is not None:
         # This is a retry of an in-progress payment.
         return confirm_stripe_payment_intent(purchase.transaction_id)
@@ -105,17 +75,8 @@
             transaction_id=transaction.id,
             action_info=action_info,
         )
->>>>>>> ae4100ae
-
-    return PartialPayment(
-        transaction_id=transaction.id,
-        action_info=action_info,
-    )
-
-<<<<<<< HEAD
-
-=======
->>>>>>> ae4100ae
+
+
 def register(data: Any, remote_addr: str, user_agent: str):
     validate_data(register_schema, data or {})
 
@@ -133,13 +94,9 @@
 
     product_id = item["id"]
     if product_id not in (p.id for p in products):
-<<<<<<< HEAD
         raise BadRequest(
             message=f"Not allowed to purchase the product with id {product_id} when registring."
         )
-=======
-        raise BadRequest(message=f"Not allowed to purchase the product with id {product_id} when registring.")
->>>>>>> ae4100ae
 
     # This will raise if the creation fails, if it succeeds it will commit the member.
     member_id = member_entity.create(data.get("member", {}))["member_id"]
@@ -157,7 +114,6 @@
         "transaction_id": transaction.id,
         "token": token,
         "action_info": action_info,
-<<<<<<< HEAD
     }
 
 
@@ -560,7 +516,4 @@
             token=None,
             action_info=e.action_info,
             error=e.error,
-        )
-=======
-    }
->>>>>>> ae4100ae
+        )