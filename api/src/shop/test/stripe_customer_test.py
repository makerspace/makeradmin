--- conflicted
+++ resolved
@@ -33,11 +33,7 @@
 
     models = [membership.models, messages.models, shop.models, core.models]
 
-<<<<<<< HEAD
-    @skipIf(not STRIPE_PRIVATE_KEY, "stripe util tests require stripe api key in .env file")
-=======
-    @skipIf(not stripe.api_key, "stripe customer tests require stripe api key in .env file")
->>>>>>> afc50d56
+    @skipIf(not STRIPE_PRIVATE_KEY, "stripe customer tests require stripe api key in .env file")
     def setUp(self) -> None:
         self.seen_members: List[Member] = []
 
