--- conflicted
+++ resolved
@@ -18,8 +18,6 @@
 class StripeUtilWithoutStripeTest(ShopTestMixin, FlaskTestBase):
     models = [membership.models, messages.models, shop.models, core.models]
 
-<<<<<<< HEAD
-=======
     def test_are_metadata_dicts_equivalent_empty(self) -> None:
         dict_A = {}
         dict_B = {}
@@ -90,7 +88,6 @@
             stripe_util.makeradmin_to_stripe_recurring(makeradmin_test_product, stripe_constants.PriceType.RECURRING),
         self.assertTrue("Unexpected unit" in str(context.exception))
 
->>>>>>> aeaf2f85
     def test_stripe_amount_from_makeradmin_product(self) -> None:
         price = 200
         multiples = [1, 3]
