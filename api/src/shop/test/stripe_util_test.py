--- conflicted
+++ resolved
@@ -5,16 +5,10 @@
 import core.models
 import membership.models
 import messages.models
-<<<<<<< HEAD
-import core.models
-from shop import stripe_util
-from shop import stripe_constants
-=======
 import shop.models
 import stripe
 from shop import stripe_constants, stripe_util
 from shop.models import Product
->>>>>>> 029084e7
 from test_aid.test_base import FlaskTestBase, ShopTestMixin
 
 logger = getLogger("makeradmin")
