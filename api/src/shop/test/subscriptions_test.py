import logging
import math
import random
import time
from datetime import date, datetime, timezone
from datetime import time as dt_time
from datetime import timedelta as abs_tdelta
from enum import Enum
from typing import Any, Dict, List, Optional, Set, Tuple, cast
from unittest import skipIf

import core
import core.models
import membership
import membership.models
import membership.views
import messages
import messages.models
import pytest
import shop
import shop.models
import stripe
from dateutil.relativedelta import relativedelta
from membership.member_auth import hash_password
from membership.membership import get_membership_summary
from membership.models import Member, Span
from messages.models import Message
from service.db import db_session
<<<<<<< HEAD
from shop import stripe_event, stripe_subscriptions
from shop.stripe_constants import CURRENCY, MakerspaceMetadataKeys, PaymentIntentStatus
from shop.stripe_customer import get_and_sync_stripe_customer
from shop.stripe_payment_intent import get_stripe_payment_intents
from shop.stripe_product_price import (
    deactivate_stripe_price,
    deactivate_stripe_product,
    get_stripe_prices,
    get_stripe_product,
)
from shop.stripe_setup import setup_stripe_products
=======
from shop import stripe_constants, stripe_event, stripe_subscriptions
from shop.stripe_charge import get_stripe_charges
from shop.stripe_constants import CURRENCY
from shop.stripe_customer import get_and_sync_stripe_customer
>>>>>>> 409ffd42
from shop.stripe_subscriptions import (
    SubscriptionType,
    get_makeradmin_subscription_product,
)
from shop.stripe_util import (
    convert_from_stripe_amount,
    convert_to_stripe_amount,
    event_semantic_time,
    get_subscription_category,
    retry,
)
<<<<<<< HEAD
=======
from shop.stripe_util import convert_from_stripe_amount, convert_to_stripe_amount, event_semantic_time, retry
>>>>>>> 409ffd42
from shop.transactions import ship_orders
from test_aid.obj import DEFAULT_PASSWORD
from test_aid.systest_config import STRIPE_PRIVATE_KEY
from test_aid.test_base import FlaskTestBase
from test_aid.test_util import random_str

logger = logging.getLogger("makeradmin")


class FakeCardPmToken(Enum):
    Normal = "pm_card_visa"
    DeclineAfterAttach = "pm_card_chargeCustomerFail"


def noon(date: date) -> datetime:
    return datetime.combine(date, dt_time(hour=12, minute=0, second=0), tzinfo=timezone.utc)


def time_delta(years: int = 0, months: int = 0, days: int = 0) -> relativedelta:
    """A time delta which is deterministic, and approximately correct for months and days.

    More importantly, labaccess periods are for 30 days. So this matches that calculation.
    Membership periods are for 365 days.
    """
    return relativedelta(years=years, months=months, days=days)


def attach_and_set_payment_method(
    member: Member,
    card_token: FakeCardPmToken,
    test_clock: Optional[stripe.test_helpers.TestClock] = None,
) -> stripe.PaymentMethod:
    stripe_customer = get_and_sync_stripe_customer(member, test_clock=test_clock)
    assert stripe_customer is not None

    payment_method = retry(lambda: stripe.PaymentMethod.attach(card_token.value, customer=stripe_customer.id))
    retry(
        lambda: stripe.Customer.modify(
            stripe_customer.id,
            invoice_settings={
                "default_payment_method": payment_method.id,
            },
        )
    )
    return payment_method


class FakeClock:
    def __init__(self, date: datetime) -> None:
        self.date = date
        self.stripe_clock = stripe.test_helpers.TestClock.create(frozen_time=int(date.timestamp()), name="TestClock")

    def advance(self, to: datetime) -> None:
        assert to >= self.date
        self.date = to
        stripe.test_helpers.TestClock.advance(self.stripe_clock.id, frozen_time=int(self.date.timestamp()))


class Test(FlaskTestBase):
    models = [membership.models, messages.models, shop.models, core.models]
    seen_event_ids: Set[str]

    @classmethod
    @skipIf(not STRIPE_PRIVATE_KEY, "subscriptions tests require stripe api key in .env file")
    def setUpClass(self) -> None:
        super().setUpClass()

        subscription_category = get_subscription_category()

        self.membership_subscription_product = self.db.create_product(
            id=100,
            name="test subscriptions membership",
            price=200.0,
            unit="år",
            smallest_multiple=1,
            category_id=subscription_category.id,
            product_metadata={
                MakerspaceMetadataKeys.ALLOWED_PRICE_LEVELS.value: ["low_income_discount"],
                MakerspaceMetadataKeys.SPECIAL_PRODUCT_ID.value: "membership_subscription",
                MakerspaceMetadataKeys.SUBSCRIPTION_TYPE.value: SubscriptionType.MEMBERSHIP.value,
            },
        )

        self.access_subscription_product = self.db.create_product(
            id=101,
            name="test subscriptions access",
            price=350.0,
            unit="mån",
            smallest_multiple=2,
            category_id=subscription_category.id,
            product_metadata={
                MakerspaceMetadataKeys.ALLOWED_PRICE_LEVELS.value: ["low_income_discount"],
                MakerspaceMetadataKeys.SPECIAL_PRODUCT_ID.value: "labaccess_subscription",
                MakerspaceMetadataKeys.SUBSCRIPTION_TYPE.value: SubscriptionType.LAB.value,
            },
        )

        setup_stripe_products()

    def setUp(self) -> None:
        db_session.query(Member).delete()
        db_session.query(Span).delete()
        db_session.query(Message).delete()
        self.seen_event_ids = set()
        self.earliest_possible_event_time = datetime.now(timezone.utc)
        self.clocks_to_destroy: List[FakeClock] = []

        disable_loggers = ["stripe"]

        for logger_name in disable_loggers:
            logger = logging.getLogger(logger_name)
            logger.disabled = True

    def tearDown(self) -> None:
        # Delete all test clocks
        # This will also delete all customers and subscriptions created during the test
        for c in self.clocks_to_destroy:
            stripe.test_helpers.TestClock.delete(c.stripe_clock.id)
        return super().tearDown()

<<<<<<< HEAD
    def filter_intents_on_customers(
        self, stripe_intents: List[stripe.PaymentIntent], seen_members: List[Member]
    ) -> Dict[int, stripe.PaymentIntent]:
        # We have to filter the completed payments because get_stripe_payments returns ALL intents,
        # including the ones from other tests and older test runs
        # This used for the payment intent tests related to subscriptions
        filtered_intents: Dict[int, stripe.PaymentIntent] = {}
        stripe_customers_id: List[str] = []
        for member in seen_members:
            stripe_customers_id.append(member.stripe_customer_id)
        for intent in stripe_intents:
            if intent.customer in stripe_customers_id:
                if intent.status == PaymentIntentStatus.SUCCEEDED:
                    # TODO we currently don't add a transaction to the db and
                    # the transacion id to the intent for failed subscription payments so we have to filter them out
                    transaction_id = int(intent.metadata[MakerspaceMetadataKeys.TRANSACTION_IDS.value])
                    filtered_intents[transaction_id] = intent
        return filtered_intents

    def assert_payment_intents(
        self,
        member_id: int,
        filtered_intents: Dict[int, stripe.PaymentIntent],
    ) -> None:
        test_transactions = db_session.query(shop.models.Transaction).filter_by(member_id=member_id).all()

        assert test_transactions is not None
        assert len(test_transactions) == len(filtered_intents)
        for transaction in test_transactions:
            transaction_id = transaction.id
            assert transaction_id == transaction.id
            assert convert_from_stripe_amount(filtered_intents[transaction_id].amount) == transaction.amount
            assert filtered_intents[transaction_id].currency == CURRENCY
            assert filtered_intents[transaction_id].status == PaymentIntentStatus.SUCCEEDED.value
            transaction_fee = convert_from_stripe_amount(
                filtered_intents[transaction_id].latest_charge.balance_transaction.fee
            )
            estimated_transaction_fee = transaction.amount * 0.025 + 1.8
            assert math.isclose(transaction_fee, estimated_transaction_fee, abs_tol=transaction.amount * 0.025)

=======
>>>>>>> 409ffd42
    def add_span(self, member: Member, type: str, startdate: date, enddate: date) -> None:
        span = Span(
            startdate=startdate,
            enddate=enddate,
            type=type,
            member=member,
            creation_reason=random_str(),
        )
        db_session.add(span)
        db_session.commit()

    @staticmethod
    def card(number: str) -> Dict[str, Any]:
        return {"number": number, "exp_month": 12, "exp_year": 2030, "cvc": "123"}

    def create_member_that_can_pay(self, test_clock: FakeClock, signed_labaccess: bool = True) -> Member:
        member = self.db.create_member(password=hash_password(DEFAULT_PASSWORD))
        self.set_payment_method(member, FakeCardPmToken.Normal, test_clock)
        if signed_labaccess:
            member.labaccess_agreement_at = test_clock.date
        return member

    def set_payment_method(self, member: Member, card_token: FakeCardPmToken, test_clock: FakeClock) -> None:
        attach_and_set_payment_method(member, card_token, test_clock.stripe_clock)

    def setup_single_member(
        self, signed_labaccess: bool = True, start_time: datetime = datetime.now(timezone.utc)
    ) -> Tuple[datetime, FakeClock, Member]:
        clock = FakeClock(start_time)
        self.clocks_to_destroy.append(clock)
        member = self.create_member_that_can_pay(clock, signed_labaccess)
        return (start_time, clock, member)

    def advance_clock(self, clock: FakeClock, time: datetime) -> None:
        clock.advance(to=time)
        logger.info(f"Advancing clock to {time}...")
        # Wait until all stripe events have been received
        # We will query for all events that have been created since this test started.
        # We would like to filter for all events after the test clock's time before we advanced it, but sadly
        # stripe's event listing function only filters based on real-time, not on test clock time.
        self.poll_stripe_events(
            self.earliest_possible_event_time,
            "test_helpers.test_clock.ready",
            clock.stripe_clock.id,
        )

    def poll_stripe_events(self, min_time: datetime, until_seen_type: str, test_clock: str) -> None:
        def test_clock_for_event(event: Any) -> Optional[str]:
            if event["type"].startswith("test_helpers.test_clock."):
                return cast(str, event["data"]["object"]["id"])
            else:
                return cast(Optional[str], event["data"]["object"].get("test_clock", None))

        batched_events: List[stripe.Event] = []
        done = 0

        # Even if we receive for example a test_helpers.test_clock.ready event, we still check
        # a few more times to make sure that we have received all events that were generated.
        # This is because stripe's event list is not guaranteed to contain all events that the clock
        # should generate, EVEN IF IT SAYS THE CLOCK IS READY. So dumb...
        ADDITIONAL_WAIT_SECS = 3
        SLEEP_BETWEEN_POLLS = 1.0
        TIMEOUT_SECS = 20

        its = 0
        while done < 1 + math.ceil(ADDITIONAL_WAIT_SECS / SLEEP_BETWEEN_POLLS):
            its += 1
            if done > 0:
                done += 1

            if its > TIMEOUT_SECS / SLEEP_BETWEEN_POLLS:
                raise Exception(
                    f"Did not receive a {until_seen_type} event in {TIMEOUT_SECS} seconds. Received events: {[ev.type for ev in batched_events]}"
                )

            time.sleep(SLEEP_BETWEEN_POLLS)
            # Begin a transaction to be able to roll it back if we hit a rate limit
            try:
                with db_session.begin_nested():
                    events = stripe.Event.list(created={"gte": int(min_time.timestamp())})
                    for ev in events.auto_paging_iter():
                        if ev.id in self.seen_event_ids:
                            continue

                        # This will filter out all events not associated with the test clock we are interested in.
                        # This is useful when we have multiple test clocks running in parallel, which may happen
                        # if we have multiple tests running in parallel.
                        # Note that this will also filter out all events that are not associated with a test clock.
                        # For example charge events will not be associated with a test clock.
                        # However, for the subscriptions tests, we don't care about those events.
                        if test_clock_for_event(ev) != test_clock:
                            continue

                        self.seen_event_ids.add(ev.id)

                        # Do not forward test clock events. They are just debugging noise.
                        if not ev.type.startswith("test_helpers.test_clock."):
                            batched_events.append(ev)

                        if ev.type == until_seen_type:
                            logger.info("Clock is ready. Waiting a bit to make sure we have received all events...")
                            done = 1
                            break
            except stripe.RateLimitError:
                logger.warning("Exceeded Stripe API rate limit. Waiting a bit...")
                # This is most likely because we are running tests in parallel.
                # Add some jitter to avoid the stripe tests from running so much in parallel.
                time.sleep(1 + random.random() * 5)
                continue
            except Exception as e:
                logger.error("Error while polling for stripe events: %s", e)
                raise

        ORDER = "time"

        if ORDER == "random":
            # Stripe webhook events do not guarantee that they arrive in any particular order.
            # To emulate this, we sort the events based on their time with a random perturbation.
            # This will make sure that the api is not sensitive to the precise order of events.
            MAX_OFFSET_SECONDS = 30
            events_with_random_time = [
                (
                    (int(e["created"]) + random.randint(-MAX_OFFSET_SECONDS, MAX_OFFSET_SECONDS)),
                    e,
                )
                for e in batched_events
            ]
            events_with_random_time.sort(key=lambda x: x[0])
        elif ORDER == "time":
            # When writing tests it can be convenient to have events arrive in a more well-defined and logical order.
            # Note that stripe can still mess things up. E.g. 'updated' events may have a timestamp that is before the
            # 'created' event. But it's likely that they are at least mostly in the right order.
            events_with_random_time = [(int(e["created"]), e) for e in batched_events]
            events_with_random_time.sort(key=lambda x: x[0])

        for _, ev in events_with_random_time:
            stripe_event.stripe_event(ev, current_time=event_semantic_time(ev))

    def test_subscriptions_create_new_member(self) -> None:
        """
        Checks that a subscription is started for new members.
        """
        (now, clock, member) = self.setup_single_member()

        assert not get_membership_summary(member.member_id).membership_active

        subscription_schedule_id = stripe_subscriptions.start_subscription(
            member,
            SubscriptionType.MEMBERSHIP,
            earliest_start_at=now,
            test_clock=clock.stripe_clock,
        )
        self.advance_clock(clock, now + time_delta(days=1))

        summary = get_membership_summary(member.member_id, clock.date)
        assert summary.membership_active
        # Note: Uses time_delta to be able to handle leap years.
        assert summary.membership_end == (now + time_delta(years=1)).date()

    def test_subscriptions_create_old_member(self) -> None:
        """
        Checks that a subscription is scheduled when a member is already a member.
        """
        (now, clock, member) = self.setup_single_member()

        assert not get_membership_summary(member.member_id).membership_active
        # Add a span to ensure the subscription cannot start immediately
        sub_start = (now + time_delta(days=10)).date()
        self.add_span(
            member,
            Span.MEMBERSHIP,
            now.date(),
            sub_start,
        )

        subscription_schedule_id = stripe_subscriptions.start_subscription(
            member,
            SubscriptionType.MEMBERSHIP,
            earliest_start_at=now,
            test_clock=clock.stripe_clock,
        )
        self.advance_clock(clock, now + time_delta(days=1))

        # Note that the scheduled subscription is not the same as the real subscription.
        assert (
            member.stripe_membership_subscription_id == subscription_schedule_id
        ), "The member should have a scheduled subscription"

        self.advance_clock(clock, noon(sub_start + time_delta(days=5)))

        summary = get_membership_summary(member.member_id, clock.date)
        assert summary.membership_active
        # Note: Uses time_delta to be able to handle leap years.
        assert summary.membership_end == sub_start + time_delta(years=1)

        subscription_id = member.stripe_membership_subscription_id
        # The real subscription should have started now, which has a different ID from the scheduled subscription.
        assert subscription_id is not None
        assert subscription_id != subscription_schedule_id
        assert subscription_id.startswith("sub_")
        assert not subscription_id.startswith("sub_sched_")

    def test_subscriptions_renewal(self) -> None:
        """
        Checks that a subscription is renewed properly, and that cancelling it stops automatic renewal.
        """
        (now, clock, member) = self.setup_single_member()

        assert not get_membership_summary(member.member_id).membership_active

        subscription_schedule_id = stripe_subscriptions.start_subscription(
            member,
            SubscriptionType.MEMBERSHIP,
            earliest_start_at=now,
            test_clock=clock.stripe_clock,
        )

        # Note that the scheduled subscription is not the same as the real subscription.
        assert (
            member.stripe_membership_subscription_id == subscription_schedule_id
        ), "The member should have a scheduled subscription"

        self.advance_clock(clock, now + time_delta(days=11))

        # Check that the subscription was started correctly
        subscription_id = member.stripe_membership_subscription_id
        assert subscription_id != subscription_schedule_id
        summary = get_membership_summary(member.member_id, clock.date)
        assert summary.membership_active
        assert summary.membership_end == (now + time_delta(years=1)).date()

        self.advance_clock(clock, now + time_delta(years=1, days=5))

        # Check that the subscription was renewed
        assert member.stripe_membership_subscription_id == subscription_id
        summary = get_membership_summary(member.member_id, clock.date)
        assert summary.membership_active
        assert summary.membership_end == (now + time_delta(years=2)).date()

        was_cancelled = stripe_subscriptions.cancel_subscription(member, SubscriptionType.MEMBERSHIP)
        assert was_cancelled

        # Check that the membership is still active until the end of the current membership period.
        # Even stripe's subscription remains active until the end of the current period.
        assert member.stripe_membership_subscription_id == subscription_id
        self.advance_clock(clock, now + time_delta(years=1, days=6))
        summary = get_membership_summary(member.member_id, clock.date)
        assert summary.membership_active
        assert summary.membership_end == (now + time_delta(years=2)).date()

        # Check that the subscription was not renewed
        self.advance_clock(clock, now + time_delta(years=2, days=5))
        summary = get_membership_summary(member.member_id, clock.date)
        assert not summary.membership_active
        assert member.stripe_membership_subscription_id is None

    def test_subscriptions_cancel_scheduled(self) -> None:
        """
        Checks that a subscription can be cancelled before it even started.
        """
        (now, clock, member) = self.setup_single_member()

        # Add a span to ensure the subscription cannot start immediately
        self.add_span(
            member,
            Span.MEMBERSHIP,
            now.date(),
            (now + time_delta(days=10)).date(),
        )
        assert get_membership_summary(member.member_id, clock.date).membership_active

        stripe_subscriptions.start_subscription(
            member,
            SubscriptionType.MEMBERSHIP,
            earliest_start_at=now,
            test_clock=clock.stripe_clock,
        )

        self.advance_clock(clock, now + time_delta(days=4))

        was_cancelled = stripe_subscriptions.cancel_subscription(member, SubscriptionType.MEMBERSHIP)
        assert was_cancelled

        self.advance_clock(clock, now + time_delta(days=6))

        # Check that the membership is still active until the end of the current membership period.
        # The scripe subscription should be cancelled.
        assert member.stripe_membership_subscription_id is None

        summary = get_membership_summary(member.member_id, clock.date)
        assert summary.membership_active
        assert summary.membership_end == (now + time_delta(days=10)).date()

        self.advance_clock(clock, now + time_delta(days=20))

        # Ensure the subscription didn't start
        assert member.stripe_membership_subscription_id is None
        summary = get_membership_summary(member.member_id, clock.date)
        assert not summary.membership_active

    def test_subscriptions_member_deleted(self) -> None:
        """
        Checks that if a member is deleted, their subscription is cancelled and the stripe customer is deleted
        """
        (now, clock, member) = self.setup_single_member()

        stripe_subscriptions.start_subscription(
            member,
            SubscriptionType.MEMBERSHIP,
            earliest_start_at=now,
            test_clock=clock.stripe_clock,
        )
        stripe_customer_id = member.stripe_customer_id

        self.advance_clock(clock, now + time_delta(days=4))

        membership.views.member_entity.delete(member.member_id, commit=True)

        self.advance_clock(clock, now + time_delta(days=6))
        self.advance_clock(clock, now + time_delta(days=10))

        assert member.deleted_at is not None
        assert retry(lambda: stripe.Customer.retrieve(stripe_customer_id)).deleted

    def test_subscriptions_binding_period(self) -> None:
        """
        Checks that a lab subscription is started with a binding period
        """
        binding_period = self.access_subscription_product.smallest_multiple
        (now, clock, member) = self.setup_single_member()

        stripe_subscriptions.start_subscription(
            member,
            SubscriptionType.LAB,
            earliest_start_at=now,
            test_clock=clock.stripe_clock,
        )
        self.advance_clock(clock, now + time_delta(days=1))

        summary = get_membership_summary(member.member_id, clock.date)
        assert summary.labaccess_active
        assert summary.labaccess_end == (now + time_delta(months=binding_period)).date()

        self.advance_clock(clock, now + time_delta(months=1, days=5))

        # Ensure the subscription does not bill again after only one month.
        # It should start billing again only after the binding period has passed.
        summary = get_membership_summary(member.member_id, clock.date)
        assert summary.labaccess_active
        assert summary.labaccess_end == (now + time_delta(months=binding_period)).date()

        self.advance_clock(clock, now + time_delta(months=2, days=5))

        # After the binding period, the subscription should be renewed
        summary = get_membership_summary(member.member_id, clock.date)
        assert summary.labaccess_active
        assert summary.labaccess_end == (now + time_delta(months=binding_period + 1)).date()

    def test_subscriptions_resubscribe(self) -> None:
        """
        Checks that a subscription can be cancelled, and the member can resubscribe immediately
        """
        binding_period = self.access_subscription_product.smallest_multiple
        if binding_period <= 0:
            pytest.skip("No binding period for lab access")

        (now, clock, member) = self.setup_single_member()

        stripe_subscriptions.start_subscription(
            member,
            SubscriptionType.LAB,
            earliest_start_at=now,
            test_clock=clock.stripe_clock,
        )
        first_sub_start = clock.date.date()
        self.advance_clock(clock, now + time_delta(days=1))
        # Sometimes stripe misses to send the paid event here... so let's retry
        self.advance_clock(clock, now + time_delta(days=1))

        summary = get_membership_summary(member.member_id, clock.date)
        assert summary.labaccess_active and summary.labaccess_end is not None

        # Cancel subscription after one day
        stripe_subscriptions.cancel_subscription(member, SubscriptionType.LAB)
        # And immediately regret that decision and resubscribe (which is only proper)
        # The new subscription will start one day before the current membership ends
        sub_start = summary.labaccess_end - time_delta(days=1)
        stripe_subscriptions.start_subscription(member, SubscriptionType.LAB, test_clock=clock.stripe_clock)

        self.advance_clock(clock, noon(first_sub_start + time_delta(days=3)))

        summary = get_membership_summary(member.member_id, clock.date)
        assert summary.labaccess_end == first_sub_start + time_delta(months=binding_period)

        # Stripe does not allow us to advance clocks more than 2 subscription-periods at once
        # So we have to do this in steps.
        for month in range(binding_period):
            self.advance_clock(clock, noon(first_sub_start + time_delta(months=month + 1)))

        self.advance_clock(clock, noon(sub_start + time_delta(months=0, days=5)))

        # After the binding period of the first subscription finishes, the second subscription should start.
        # The second subscription shouldn't have a binding period because they were already members when the second
        # subscription was scheduled.
        # Add one day because the second subscription starts one day before the membership actually ends.
        summary = get_membership_summary(member.member_id, clock.date)
        assert summary.labaccess_end == sub_start + time_delta(months=1, days=1)

    def test_subscriptions_failing_card(self) -> None:
        """
        Checks that if a subscription fails to charge, the subscription is deleted after a while
        """
        (now, clock, member) = self.setup_single_member()

        stripe_subscriptions.start_subscription(
            member,
            SubscriptionType.MEMBERSHIP,
            earliest_start_at=now,
            test_clock=clock.stripe_clock,
        )
        self.advance_clock(clock, now + time_delta(days=1))

        summary = get_membership_summary(member.member_id, clock.date)
        assert (
            summary.membership_active
        ), "The subscription was paid with a valid card the first time, so the member should have active membership"

        self.set_payment_method(member, FakeCardPmToken.DeclineAfterAttach, clock)

        # Stripe should be configured to retry the payment 3 times before giving up
        # This will take 3 + 5 + 7 = 15 days with the default settings
        # We use 20 days here, though, since stripe confusingly sometimes does not generate
        # all events if we don't advance the clock a bit more.
        self.advance_clock(clock, now + time_delta(years=1, days=20))

        summary = get_membership_summary(member.member_id, clock.date)
        assert (
            not summary.membership_active
        ), "The subscription was not paid, so the member should not have active membership"
        assert (
            member.stripe_membership_subscription_id is None
        ), "The subscription should have been cancelled at this point"

    def test_subscriptions_retry_card(self) -> None:
        """
        Checks that if a subscription fails to charge, the subscription is retried a few times and then nenewed when we switch to a new card
        """
        (now, clock, member) = self.setup_single_member()

        stripe_subscriptions.start_subscription(
            member,
            SubscriptionType.MEMBERSHIP,
            earliest_start_at=now,
            test_clock=clock.stripe_clock,
        )
        self.advance_clock(clock, now + time_delta(days=1))

        summary = get_membership_summary(member.member_id, clock.date)
        assert (
            summary.membership_active
        ), "The subscription was paid with a valid card the first time, so the member should have active membership"

        self.set_payment_method(member, FakeCardPmToken.DeclineAfterAttach, clock)

        # Stripe should be configured to retry the payment 3 times before giving up
        # This will take 3 + 5 + 7 = 15 days with the default settings
        self.advance_clock(clock, now + time_delta(years=1, days=2))

        # Restore a valid payment method. The card will be retried at 1year + 3days
        self.set_payment_method(member, FakeCardPmToken.Normal, clock)

        self.advance_clock(clock, now + time_delta(years=1, days=10))

        summary = get_membership_summary(member.member_id, clock.date)
        assert summary.membership_active, "The subscription was paid, so the member should have active membership"
        # When the card is retried, the subscription should be renewed for another year.
        # This behavior is slightly different to what will happen in reality.
        # In reality, the subscription will be renewed at 1year+3days because
        # that's when stripe checks the card again, and then we will add new membership to the member from that time.
        # But since we are faking times during the test, the behavior is not 100% truthful.
        # But this is close enough to verify that everything works as expected.
        assert summary.membership_end == (now + time_delta(years=2)).date()
        assert member.stripe_membership_subscription_id is not None, "The subscription should not have been deleted"

    def test_subscriptions_signed_agreement_immediate(self) -> None:
        """
        Checks that labaccess is not granted if the member has not signed the agreement.
        The subscription is immediatelly paused, and only resumed when the member signs the agreement.
        In this variant the member signs the agreement after just a few days.
        """
        (start_time, clock, member) = self.setup_single_member(
            start_time=datetime(2023, 6, 1, tzinfo=timezone.utc), signed_labaccess=False
        )
        assert not get_membership_summary(member.member_id).membership_active

        stripe_subscriptions.start_subscription(
            member,
            SubscriptionType.LAB,
            earliest_start_at=start_time,
            test_clock=clock.stripe_clock,
        )

        self.advance_clock(clock, start_time + time_delta(days=5))

        summary = get_membership_summary(member.member_id, clock.date)
        assert not summary.labaccess_active

        # Member signs agreement
        member.labaccess_agreement_at = clock.date
        db_session.commit()
        # Ship any orders related to the member. We exclude all other members
        # because that might mess up other tests running in parallel.
        ship_orders(True, current_time=clock.date, member_id=member.member_id)
        sub_start = clock.date.date()

        self.advance_clock(clock, noon(sub_start + time_delta(days=5)))

        summary = get_membership_summary(member.member_id, clock.date)
        assert summary.labaccess_active
        assert summary.labaccess_end == sub_start + time_delta(days=61)

        # Stripe limits how much we can advance the clock in one go
        self.advance_clock(clock, noon(sub_start + time_delta(months=2, days=3)))
        self.advance_clock(clock, noon(sub_start + time_delta(months=2, days=5)))

        summary = get_membership_summary(member.member_id, clock.date)
        assert summary.labaccess_active
        assert summary.labaccess_end == sub_start + time_delta(days=61) + time_delta(months=1)

    def test_subscriptions_signed_agreement_late(self) -> None:
        """
        Checks that labaccess is not granted if the member has not signed the agreement.
        The subscription is immediately paused, and only resumed when the member signs the agreement.
        In this variant the member signs the agreement after the binding period would have been over.
        """
        (start_time, clock, member) = self.setup_single_member(
            start_time=datetime(2023, 6, 1, tzinfo=timezone.utc), signed_labaccess=False
        )

        assert not get_membership_summary(member.member_id).membership_active
        product = get_makeradmin_subscription_product(SubscriptionType.LAB)

        stripe_subscriptions.start_subscription(
            member,
            SubscriptionType.LAB,
            earliest_start_at=start_time,
            test_clock=clock.stripe_clock,
            expected_to_pay_now=product.price * product.smallest_multiple,
            expected_to_pay_recurring=product.price,
        )

        self.advance_clock(clock, start_time + time_delta(months=1, days=5))

        # Since the member has not signed the agreement yet, they should not have labaccess
        summary = get_membership_summary(member.member_id, clock.date)
        assert not summary.labaccess_active

        self.advance_clock(clock, start_time + time_delta(months=2, days=5))
        self.advance_clock(clock, start_time + time_delta(months=3, days=5))

        # Member signs agreement after more than 3 months
        # Their 2 months of initial labaccess will start ticking now
        # This will always add 61 days of labaccess, since the code will
        # assume the worst case scenario when the order is completed (i.e.
        # the most months with 31 days).
        member.labaccess_agreement_at = clock.date
        db_session.commit()
        sub_start = clock.date.date()
        ship_orders(True, current_time=clock.date, member_id=member.member_id)

        self.advance_clock(clock, noon(sub_start + time_delta(months=0, days=10)))

        summary = get_membership_summary(member.member_id, clock.date)
        assert summary.labaccess_active
        assert summary.labaccess_end == sub_start + time_delta(days=61)

        self.advance_clock(clock, noon(sub_start + time_delta(months=2, days=3)))

        # The member should now have finished their binding period and been billed for another month
        summary = get_membership_summary(member.member_id, clock.date)
        assert summary.labaccess_active
        assert summary.labaccess_end == sub_start + time_delta(days=61) + time_delta(months=1)

    def test_subscriptions_signed_agreement_immediate_february(self) -> None:
        """
        Checks that labaccess works correctly if paid and signed in february
        """
        (start_time, clock, member) = self.setup_single_member(
            start_time=datetime(2023, 2, 10, tzinfo=timezone.utc), signed_labaccess=False
        )

        assert not get_membership_summary(member.member_id).membership_active

        stripe_subscriptions.start_subscription(
            member,
            SubscriptionType.LAB,
            earliest_start_at=start_time,
            test_clock=clock.stripe_clock,
        )

        self.advance_clock(clock, start_time + time_delta(days=5))

        summary = get_membership_summary(member.member_id, clock.date)
        assert not summary.labaccess_active

        # Member signs agreement
        member.labaccess_agreement_at = clock.date
        db_session.commit()
        # Ship any orders related to the member. We exclude all other members
        # because that might mess up other tests running in parallel.
        ship_orders(True, current_time=clock.date, member_id=member.member_id)
        sub_start = clock.date.date()

        self.advance_clock(clock, noon(sub_start + time_delta(days=5)))

        summary = get_membership_summary(member.member_id, clock.date)
        assert summary.labaccess_active
        assert summary.labaccess_end == sub_start + time_delta(days=61)

        # Stripe limits how much we can advance the clock in one go
        self.advance_clock(clock, noon(sub_start + time_delta(months=2, days=3)))
        self.advance_clock(clock, noon(sub_start + time_delta(months=2, days=5)))

        summary = get_membership_summary(member.member_id, clock.date)
        assert summary.labaccess_active
        assert summary.labaccess_end == sub_start + time_delta(days=61) + time_delta(months=1)

    def test_subscriptions_late_signed_agreement_february(self) -> None:
        """
        Checks that labaccess works correctly if the agreement is signed later in february.
        """
        (start_time, clock, member) = self.setup_single_member(
            start_time=datetime(2022, 11, 15, tzinfo=timezone.utc), signed_labaccess=False
        )

        assert not get_membership_summary(member.member_id).membership_active

        stripe_subscriptions.start_subscription(
            member,
            SubscriptionType.LAB,
            earliest_start_at=start_time,
            test_clock=clock.stripe_clock,
        )

        self.advance_clock(clock, start_time + time_delta(months=1, days=5))

        # Since the member has not signed the agreement yet, they should not have labaccess
        summary = get_membership_summary(member.member_id, clock.date)
        assert not summary.labaccess_active

        self.advance_clock(clock, start_time + time_delta(months=2, days=5))
        self.advance_clock(clock, start_time + time_delta(months=3, days=5))

        # Member signs agreement after more than 3 months
        # Their 2 months of initial labaccess will start ticking now
        member.labaccess_agreement_at = clock.date
        db_session.commit()
        sub_start = clock.date.date()
        ship_orders(True, current_time=clock.date, member_id=member.member_id)

        self.advance_clock(clock, noon(sub_start + time_delta(months=0, days=10)))

        summary = get_membership_summary(member.member_id, clock.date)
        assert summary.labaccess_active
        assert summary.labaccess_end == sub_start + time_delta(days=61)

        # FIXME: For some reason we need to advance the clock twice here to get
        # all the events needed. The polling function called when clock is advanced
        # should be refactored to fix it.
        self.advance_clock(clock, noon(sub_start + time_delta(months=2, days=3)))
        self.advance_clock(clock, noon(sub_start + time_delta(months=2, days=3)))

        # The member should now have finished their binding period and been billed for another month
        summary = get_membership_summary(member.member_id, clock.date)
        assert summary.labaccess_active
<<<<<<< HEAD
        assert summary.labaccess_end == sub_start + time_delta(days=61) + time_delta(months=1)

    def test_subscriptions_get_payment_intents(self) -> None:
        """
        Checks that we can get the payment intents for a subscription.
        """

        (now, clock, member) = self.setup_single_member()
        seen_members = [member]

        assert not get_membership_summary(member.member_id).membership_active

        stripe_subscriptions.start_subscription(
            member,
            SubscriptionType.MEMBERSHIP,
            earliest_start_at=now,
            test_clock=clock.stripe_clock,
        )
        self.advance_clock(clock, now + time_delta(days=1))

        summary = get_membership_summary(member.member_id, clock.date)
        assert summary.membership_active
        assert summary.membership_end == (now + time_delta(years=1)).date()

        self.advance_clock(clock, now + time_delta(years=1, days=5))

        intents = get_stripe_payment_intents(
            datetime.now(timezone.utc) - abs_tdelta(hours=1),
            datetime.now(timezone.utc) + abs_tdelta(hours=1),
        )
        filtered_intents = self.filter_intents_on_customers(intents, seen_members)

        assert len(filtered_intents) == 2
        self.assert_payment_intents(member.member_id, filtered_intents)

    def test_subscriptions_resubscribe_get_payment_intents(self) -> None:
        """
        Checks that we get the correct payment intents if a subscription is cancelled, and then resubscribed
        """
        binding_period = self.access_subscription_product.smallest_multiple

        (now, clock, member) = self.setup_single_member()

        seen_members = [member]

        stripe_subscriptions.start_subscription(
            member,
            SubscriptionType.LAB,
            earliest_start_at=now,
            test_clock=clock.stripe_clock,
        )
        first_sub_start = clock.date.date()
        self.advance_clock(clock, now + time_delta(days=1))
        # Sometimes stripe misses to send the paid event here... so let's retry
        self.advance_clock(clock, now + time_delta(days=1))

        summary = get_membership_summary(member.member_id, clock.date)

        # Cancel subscription after one day
        stripe_subscriptions.cancel_subscription(member, SubscriptionType.LAB, test_clock=clock.stripe_clock)

        intents = get_stripe_payment_intents(
            datetime.now(timezone.utc) - abs_tdelta(hours=1),
            datetime.now(timezone.utc) + abs_tdelta(hours=1),
        )
        filtered_intents = self.filter_intents_on_customers(intents, seen_members)

        assert len(filtered_intents) == 1
        self.assert_payment_intents(member.member_id, filtered_intents)

        # Resubscribe, the new subscription will start one day before the current membership ends
        sub_start = summary.labaccess_end - time_delta(days=1)
        stripe_subscriptions.start_subscription(member, SubscriptionType.LAB, test_clock=clock.stripe_clock)

        self.advance_clock(clock, noon(first_sub_start + time_delta(days=3)))

        summary = get_membership_summary(member.member_id, clock.date)

        # Stripe does not allow us to advance clocks more than 2 subscription-periods at once
        # So we have to do this in steps.
        for month in range(binding_period):
            self.advance_clock(clock, noon(first_sub_start + time_delta(months=month + 1)))

        self.advance_clock(clock, noon(sub_start + time_delta(months=0, days=5)))

        intents = get_stripe_payment_intents(
            datetime.now(timezone.utc) - abs_tdelta(hours=1),
            datetime.now(timezone.utc) + abs_tdelta(hours=1),
        )
        filtered_intents = self.filter_intents_on_customers(intents, seen_members)

        assert len(filtered_intents) == binding_period
        self.assert_payment_intents(member.member_id, filtered_intents)

    def test_subscriptions_retry_card_get_payment_intents(self) -> None:
        """
        Checks that we get the correct payment intents if a subscription fails to charge, the subscription is retried a few times and then nenewed when we switch to a new card
        """
        (now, clock, member) = self.setup_single_member()
        seen_members = [member]

        stripe_subscriptions.start_subscription(
            member,
            SubscriptionType.MEMBERSHIP,
            earliest_start_at=now,
            test_clock=clock.stripe_clock,
        )
        self.advance_clock(clock, now + time_delta(days=1))
        self.set_payment_method(member, FakeCardPmToken.DeclineAfterAttach, clock)

        # Stripe should be configured to retry the payment 3 times before giving up
        # This will take 3 + 5 + 7 = 15 days with the default settings
        self.advance_clock(clock, now + time_delta(years=1, days=2))

        intents = get_stripe_payment_intents(
            datetime.now(timezone.utc) - abs_tdelta(hours=1),
            datetime.now(timezone.utc) + abs_tdelta(hours=1),
        )
        filtered_intents = self.filter_intents_on_customers(intents, seen_members)

        assert len(filtered_intents) == 1  # The start of the subscription was a successful payment
        self.assert_payment_intents(member.member_id, filtered_intents)

        # Restore a valid payment method. The card will be retried at 1year + 3days
        self.set_payment_method(member, FakeCardPmToken.Normal, clock)
        self.advance_clock(clock, now + time_delta(years=1, days=10))

        intents = get_stripe_payment_intents(
            datetime.now(timezone.utc) - abs_tdelta(hours=1),
            datetime.now(timezone.utc) + abs_tdelta(hours=1),
        )
        filtered_intents = self.filter_intents_on_customers(intents, seen_members)

        assert len(filtered_intents) == 2
        self.assert_payment_intents(member.member_id, filtered_intents)
=======
        assert summary.labaccess_end == sub_start + time_delta(days=61) + time_delta(months=1)
>>>>>>> 409ffd42
<|MERGE_RESOLUTION|>--- conflicted
+++ resolved
@@ -26,11 +26,9 @@
 from membership.models import Member, Span
 from messages.models import Message
 from service.db import db_session
-<<<<<<< HEAD
-from shop import stripe_event, stripe_subscriptions
+from shop import stripe_constants, stripe_event, stripe_subscriptions
 from shop.stripe_constants import CURRENCY, MakerspaceMetadataKeys, PaymentIntentStatus
 from shop.stripe_customer import get_and_sync_stripe_customer
-from shop.stripe_payment_intent import get_stripe_payment_intents
 from shop.stripe_product_price import (
     deactivate_stripe_price,
     deactivate_stripe_product,
@@ -38,27 +36,12 @@
     get_stripe_product,
 )
 from shop.stripe_setup import setup_stripe_products
-=======
-from shop import stripe_constants, stripe_event, stripe_subscriptions
-from shop.stripe_charge import get_stripe_charges
-from shop.stripe_constants import CURRENCY
-from shop.stripe_customer import get_and_sync_stripe_customer
->>>>>>> 409ffd42
-from shop.stripe_subscriptions import (
-    SubscriptionType,
-    get_makeradmin_subscription_product,
-)
+from shop.stripe_subscriptions import SubscriptionType, get_makeradmin_subscription_product
 from shop.stripe_util import (
-    convert_from_stripe_amount,
-    convert_to_stripe_amount,
     event_semantic_time,
     get_subscription_category,
     retry,
 )
-<<<<<<< HEAD
-=======
-from shop.stripe_util import convert_from_stripe_amount, convert_to_stripe_amount, event_semantic_time, retry
->>>>>>> 409ffd42
 from shop.transactions import ship_orders
 from test_aid.obj import DEFAULT_PASSWORD
 from test_aid.systest_config import STRIPE_PRIVATE_KEY
@@ -179,49 +162,6 @@
             stripe.test_helpers.TestClock.delete(c.stripe_clock.id)
         return super().tearDown()
 
-<<<<<<< HEAD
-    def filter_intents_on_customers(
-        self, stripe_intents: List[stripe.PaymentIntent], seen_members: List[Member]
-    ) -> Dict[int, stripe.PaymentIntent]:
-        # We have to filter the completed payments because get_stripe_payments returns ALL intents,
-        # including the ones from other tests and older test runs
-        # This used for the payment intent tests related to subscriptions
-        filtered_intents: Dict[int, stripe.PaymentIntent] = {}
-        stripe_customers_id: List[str] = []
-        for member in seen_members:
-            stripe_customers_id.append(member.stripe_customer_id)
-        for intent in stripe_intents:
-            if intent.customer in stripe_customers_id:
-                if intent.status == PaymentIntentStatus.SUCCEEDED:
-                    # TODO we currently don't add a transaction to the db and
-                    # the transacion id to the intent for failed subscription payments so we have to filter them out
-                    transaction_id = int(intent.metadata[MakerspaceMetadataKeys.TRANSACTION_IDS.value])
-                    filtered_intents[transaction_id] = intent
-        return filtered_intents
-
-    def assert_payment_intents(
-        self,
-        member_id: int,
-        filtered_intents: Dict[int, stripe.PaymentIntent],
-    ) -> None:
-        test_transactions = db_session.query(shop.models.Transaction).filter_by(member_id=member_id).all()
-
-        assert test_transactions is not None
-        assert len(test_transactions) == len(filtered_intents)
-        for transaction in test_transactions:
-            transaction_id = transaction.id
-            assert transaction_id == transaction.id
-            assert convert_from_stripe_amount(filtered_intents[transaction_id].amount) == transaction.amount
-            assert filtered_intents[transaction_id].currency == CURRENCY
-            assert filtered_intents[transaction_id].status == PaymentIntentStatus.SUCCEEDED.value
-            transaction_fee = convert_from_stripe_amount(
-                filtered_intents[transaction_id].latest_charge.balance_transaction.fee
-            )
-            estimated_transaction_fee = transaction.amount * 0.025 + 1.8
-            assert math.isclose(transaction_fee, estimated_transaction_fee, abs_tol=transaction.amount * 0.025)
-
-=======
->>>>>>> 409ffd42
     def add_span(self, member: Member, type: str, startdate: date, enddate: date) -> None:
         span = Span(
             startdate=startdate,
@@ -897,142 +837,4 @@
         # The member should now have finished their binding period and been billed for another month
         summary = get_membership_summary(member.member_id, clock.date)
         assert summary.labaccess_active
-<<<<<<< HEAD
-        assert summary.labaccess_end == sub_start + time_delta(days=61) + time_delta(months=1)
-
-    def test_subscriptions_get_payment_intents(self) -> None:
-        """
-        Checks that we can get the payment intents for a subscription.
-        """
-
-        (now, clock, member) = self.setup_single_member()
-        seen_members = [member]
-
-        assert not get_membership_summary(member.member_id).membership_active
-
-        stripe_subscriptions.start_subscription(
-            member,
-            SubscriptionType.MEMBERSHIP,
-            earliest_start_at=now,
-            test_clock=clock.stripe_clock,
-        )
-        self.advance_clock(clock, now + time_delta(days=1))
-
-        summary = get_membership_summary(member.member_id, clock.date)
-        assert summary.membership_active
-        assert summary.membership_end == (now + time_delta(years=1)).date()
-
-        self.advance_clock(clock, now + time_delta(years=1, days=5))
-
-        intents = get_stripe_payment_intents(
-            datetime.now(timezone.utc) - abs_tdelta(hours=1),
-            datetime.now(timezone.utc) + abs_tdelta(hours=1),
-        )
-        filtered_intents = self.filter_intents_on_customers(intents, seen_members)
-
-        assert len(filtered_intents) == 2
-        self.assert_payment_intents(member.member_id, filtered_intents)
-
-    def test_subscriptions_resubscribe_get_payment_intents(self) -> None:
-        """
-        Checks that we get the correct payment intents if a subscription is cancelled, and then resubscribed
-        """
-        binding_period = self.access_subscription_product.smallest_multiple
-
-        (now, clock, member) = self.setup_single_member()
-
-        seen_members = [member]
-
-        stripe_subscriptions.start_subscription(
-            member,
-            SubscriptionType.LAB,
-            earliest_start_at=now,
-            test_clock=clock.stripe_clock,
-        )
-        first_sub_start = clock.date.date()
-        self.advance_clock(clock, now + time_delta(days=1))
-        # Sometimes stripe misses to send the paid event here... so let's retry
-        self.advance_clock(clock, now + time_delta(days=1))
-
-        summary = get_membership_summary(member.member_id, clock.date)
-
-        # Cancel subscription after one day
-        stripe_subscriptions.cancel_subscription(member, SubscriptionType.LAB, test_clock=clock.stripe_clock)
-
-        intents = get_stripe_payment_intents(
-            datetime.now(timezone.utc) - abs_tdelta(hours=1),
-            datetime.now(timezone.utc) + abs_tdelta(hours=1),
-        )
-        filtered_intents = self.filter_intents_on_customers(intents, seen_members)
-
-        assert len(filtered_intents) == 1
-        self.assert_payment_intents(member.member_id, filtered_intents)
-
-        # Resubscribe, the new subscription will start one day before the current membership ends
-        sub_start = summary.labaccess_end - time_delta(days=1)
-        stripe_subscriptions.start_subscription(member, SubscriptionType.LAB, test_clock=clock.stripe_clock)
-
-        self.advance_clock(clock, noon(first_sub_start + time_delta(days=3)))
-
-        summary = get_membership_summary(member.member_id, clock.date)
-
-        # Stripe does not allow us to advance clocks more than 2 subscription-periods at once
-        # So we have to do this in steps.
-        for month in range(binding_period):
-            self.advance_clock(clock, noon(first_sub_start + time_delta(months=month + 1)))
-
-        self.advance_clock(clock, noon(sub_start + time_delta(months=0, days=5)))
-
-        intents = get_stripe_payment_intents(
-            datetime.now(timezone.utc) - abs_tdelta(hours=1),
-            datetime.now(timezone.utc) + abs_tdelta(hours=1),
-        )
-        filtered_intents = self.filter_intents_on_customers(intents, seen_members)
-
-        assert len(filtered_intents) == binding_period
-        self.assert_payment_intents(member.member_id, filtered_intents)
-
-    def test_subscriptions_retry_card_get_payment_intents(self) -> None:
-        """
-        Checks that we get the correct payment intents if a subscription fails to charge, the subscription is retried a few times and then nenewed when we switch to a new card
-        """
-        (now, clock, member) = self.setup_single_member()
-        seen_members = [member]
-
-        stripe_subscriptions.start_subscription(
-            member,
-            SubscriptionType.MEMBERSHIP,
-            earliest_start_at=now,
-            test_clock=clock.stripe_clock,
-        )
-        self.advance_clock(clock, now + time_delta(days=1))
-        self.set_payment_method(member, FakeCardPmToken.DeclineAfterAttach, clock)
-
-        # Stripe should be configured to retry the payment 3 times before giving up
-        # This will take 3 + 5 + 7 = 15 days with the default settings
-        self.advance_clock(clock, now + time_delta(years=1, days=2))
-
-        intents = get_stripe_payment_intents(
-            datetime.now(timezone.utc) - abs_tdelta(hours=1),
-            datetime.now(timezone.utc) + abs_tdelta(hours=1),
-        )
-        filtered_intents = self.filter_intents_on_customers(intents, seen_members)
-
-        assert len(filtered_intents) == 1  # The start of the subscription was a successful payment
-        self.assert_payment_intents(member.member_id, filtered_intents)
-
-        # Restore a valid payment method. The card will be retried at 1year + 3days
-        self.set_payment_method(member, FakeCardPmToken.Normal, clock)
-        self.advance_clock(clock, now + time_delta(years=1, days=10))
-
-        intents = get_stripe_payment_intents(
-            datetime.now(timezone.utc) - abs_tdelta(hours=1),
-            datetime.now(timezone.utc) + abs_tdelta(hours=1),
-        )
-        filtered_intents = self.filter_intents_on_customers(intents, seen_members)
-
-        assert len(filtered_intents) == 2
-        self.assert_payment_intents(member.member_id, filtered_intents)
-=======
-        assert summary.labaccess_end == sub_start + time_delta(days=61) + time_delta(months=1)
->>>>>>> 409ffd42
+        assert summary.labaccess_end == sub_start + time_delta(days=61) + time_delta(months=1)