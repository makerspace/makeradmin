--- conflicted
+++ resolved
@@ -27,16 +27,8 @@
     replace_stripe_price,
     update_stripe_product,
 )
-<<<<<<< HEAD
+from shop.stripe_util import convert_to_stripe_amount, get_subscription_category
 from test_aid.systest_config import STRIPE_PRIVATE_KEY
-from shop.stripe_util import convert_to_stripe_amount, get_subscription_category
-from shop.models import Product
-from shop import stripe_constants
-import stripe
-=======
-from shop.stripe_util import convert_to_stripe_amount
-from test_aid.systest_config import STRIPE_PRIVATE_KEY
->>>>>>> 029084e7
 from test_aid.test_base import FlaskTestBase, ShopTestMixin
 
 logger = getLogger("makeradmin")
@@ -93,7 +85,7 @@
             category_id=self.subscription_category_id,
         )
         with self.assertRaises(ValueError) as context:
-            makeradmin_to_stripe_recurring(makeradmin_test_product, stripe_constants.PriceType.FIXED_PRICE),
+            (makeradmin_to_stripe_recurring(makeradmin_test_product, stripe_constants.PriceType.FIXED_PRICE),)
         self.assertTrue("Unexpected price type" in str(context.exception))
 
     def test_makeradmin_to_stripe_recurring_price_type_missmatch_not_sub(self) -> None:
@@ -101,7 +93,7 @@
             category_id=self.not_subscription_category_id,
         )
         with self.assertRaises(ValueError) as context:
-            makeradmin_to_stripe_recurring(makeradmin_test_product, stripe_constants.PriceType.RECURRING),
+            (makeradmin_to_stripe_recurring(makeradmin_test_product, stripe_constants.PriceType.RECURRING),)
         self.assertTrue("Unexpected price type" in str(context.exception))
 
 
