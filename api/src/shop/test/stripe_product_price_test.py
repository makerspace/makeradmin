--- conflicted
+++ resolved
@@ -105,11 +105,7 @@
     models = [membership.models, messages.models, shop.models, core.models]
     base_stripe_id = 5100
 
-<<<<<<< HEAD
-    @skipIf(not STRIPE_PRIVATE_KEY, "stripe util tests require stripe api key in .env file")
-=======
-    @skipIf(not stripe.api_key, "stripe products and prices tests require stripe api key in .env file")
->>>>>>> afc50d56
+    @skipIf(not STRIPE_PRIVATE_KEY, "stripe products and prices tests require stripe api key in .env file")
     def setUp(self) -> None:
         self.seen_products: List[Product] = []
         self.subscription_category = self.db.create_category(name="Subscriptions")
