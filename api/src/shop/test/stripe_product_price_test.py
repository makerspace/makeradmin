--- conflicted
+++ resolved
@@ -397,27 +397,16 @@
         makeradmin_test_product = self.db.create_product(
             name="test eq",
             price=200.0,
-<<<<<<< HEAD
-            id=self.base_stripe_id + 10,
-=======
->>>>>>> cae88492
-            unit="mån",
-            smallest_multiple=1,
-            category_id=self.subscription_category.id,
-        )
-
-        self.seen_products.append(makeradmin_test_product)
-<<<<<<< HEAD
-        stripe_test_product = get_and_sync_stripe_product(makeradmin_test_product)
-        assert stripe_test_product
-
-        stripe_test_prices = get_and_sync_stripe_prices_for_product(makeradmin_test_product, stripe_test_product)
-=======
-        stripe_test_product = _create_stripe_product(makeradmin_test_product)
-        assert stripe_test_product
-
-        stripe_test_prices = get_or_create_stripe_prices_for_product(makeradmin_test_product, stripe_test_product)
->>>>>>> cae88492
+            unit="mån",
+            smallest_multiple=1,
+            category_id=self.subscription_category.id,
+        )
+
+        self.seen_products.append(makeradmin_test_product)
+        stripe_test_product = _create_stripe_product(makeradmin_test_product)
+        assert stripe_test_product
+
+        stripe_test_prices = get_or_create_stripe_prices_for_product(makeradmin_test_product, stripe_test_product)
         assert stripe_test_prices
         assert len(stripe_test_prices) == 1
 
@@ -430,10 +419,6 @@
         makeradmin_test_product = self.db.create_product(
             name="test eq price",
             price=200.0,
-<<<<<<< HEAD
-            id=self.base_stripe_id + 11,
-=======
->>>>>>> cae88492
             unit="mån",
             smallest_multiple=1,
             category_id=self.subscription_category.id,
@@ -443,17 +428,10 @@
             "unit": "year",
         }
         self.seen_products.append(makeradmin_test_product)
-<<<<<<< HEAD
-        stripe_test_product = get_and_sync_stripe_product(makeradmin_test_product)
-        assert stripe_test_product
-
-        stripe_test_prices = get_and_sync_stripe_prices_for_product(makeradmin_test_product, stripe_test_product)
-=======
-        stripe_test_product = _create_stripe_product(makeradmin_test_product)
-        assert stripe_test_product
-
-        stripe_test_prices = get_or_create_stripe_prices_for_product(makeradmin_test_product, stripe_test_product)
->>>>>>> cae88492
+        stripe_test_product = _create_stripe_product(makeradmin_test_product)
+        assert stripe_test_product
+
+        stripe_test_prices = get_or_create_stripe_prices_for_product(makeradmin_test_product, stripe_test_product)
         assert stripe_test_prices
         assert len(stripe_test_prices) == 1
 
@@ -477,10 +455,6 @@
         makeradmin_test_product = self.db.create_product(
             name="test eq price binding",
             price=250.0,
-<<<<<<< HEAD
-            id=self.base_stripe_id + 12,
-=======
->>>>>>> cae88492
             unit="mån",
             smallest_multiple=2,
             category_id=self.subscription_category.id,
@@ -491,17 +465,10 @@
             "smallest_multiple": 3,
         }
         self.seen_products.append(makeradmin_test_product)
-<<<<<<< HEAD
-        stripe_test_product = get_and_sync_stripe_product(makeradmin_test_product)
-        assert stripe_test_product
-
-        stripe_test_prices = get_and_sync_stripe_prices_for_product(makeradmin_test_product, stripe_test_product)
-=======
-        stripe_test_product = _create_stripe_product(makeradmin_test_product)
-        assert stripe_test_product
-
-        stripe_test_prices = get_or_create_stripe_prices_for_product(makeradmin_test_product, stripe_test_product)
->>>>>>> cae88492
+        stripe_test_product = _create_stripe_product(makeradmin_test_product)
+        assert stripe_test_product
+
+        stripe_test_prices = get_or_create_stripe_prices_for_product(makeradmin_test_product, stripe_test_product)
         assert stripe_test_prices
         assert len(stripe_test_prices) == 2
 
