from logging import getLogger
from typing import List
from unittest import skipIf

import core.models
import membership.models
import messages.models
import shop.models
import stripe
from shop import stripe_constants
from shop.models import Product
from shop.stripe_product_price import (
    activate_stripe_price,
    activate_stripe_product,
    deactivate_stripe_price,
    deactivate_stripe_product,
    eq_makeradmin_stripe_price,
    eq_makeradmin_stripe_product,
    get_and_sync_stripe_prices_for_product,
    get_and_sync_stripe_product,
    get_and_sync_stripe_product_and_prices,
    get_stripe_prices,
    get_stripe_product,
    makeradmin_to_stripe_recurring,
    replace_stripe_price,
    update_stripe_product,
)
from shop.stripe_util import convert_to_stripe_amount, get_subscription_category
from test_aid.systest_config import STRIPE_PRIVATE_KEY
from test_aid.test_base import FlaskTestBase, ShopTestMixin

logger = getLogger("makeradmin")


class StripeRecurringWithoutStripeTest(ShopTestMixin, FlaskTestBase):
    models = [membership.models, messages.models, shop.models, core.models]

    @classmethod
    def setUpClass(self) -> None:
        super().setUpClass()
        self.subscription_category_id = get_subscription_category().id
        self.not_subscription_category_id = self.db.create_category(name="Not Subscriptions").id

    def test_makeradmin_to_stripe_recurring_fixed(self) -> None:
        makeradmin_test_product = self.db.create_product(
            unit="st",
            category_id=self.not_subscription_category_id,
        )
        recurring = makeradmin_to_stripe_recurring(makeradmin_test_product, stripe_constants.PriceType.FIXED_PRICE)
        assert recurring is None

    def test_makeradmin_to_stripe_recurring_recurring(self) -> None:
        makeradmin_test_product = self.db.create_product(
            unit="mån",
            smallest_multiple=3,
            category_id=self.subscription_category_id,
        )
        recurring = makeradmin_to_stripe_recurring(makeradmin_test_product, stripe_constants.PriceType.RECURRING)
        assert recurring.interval == "month"
        assert recurring.interval_count == 1

    def test_makeradmin_to_stripe_recurring_binding(self) -> None:
        makeradmin_test_product = self.db.create_product(
            unit="mån",
            smallest_multiple=3,
            category_id=self.subscription_category_id,
        )
        recurring = makeradmin_to_stripe_recurring(makeradmin_test_product, stripe_constants.PriceType.BINDING_PERIOD)
        assert recurring.interval == "month"
        assert recurring.interval_count == 3

    def test_makeradmin_to_stripe_recurring_wrong_unit(self) -> None:
        makeradmin_test_product = self.db.create_product(
            unit="st",
            category_id=self.subscription_category_id,
        )
        with self.assertRaises(ValueError) as context:
            (makeradmin_to_stripe_recurring(makeradmin_test_product, stripe_constants.PriceType.RECURRING),)
        self.assertTrue("Unexpected unit" in str(context.exception))

    def test_makeradmin_to_stripe_recurring_price_type_missmatch_sub(self) -> None:
        makeradmin_test_product = self.db.create_product(
            category_id=self.subscription_category_id,
        )
        with self.assertRaises(ValueError) as context:
            (makeradmin_to_stripe_recurring(makeradmin_test_product, stripe_constants.PriceType.FIXED_PRICE),)
        self.assertTrue("Unexpected price type" in str(context.exception))

    def test_makeradmin_to_stripe_recurring_price_type_missmatch_not_sub(self) -> None:
        makeradmin_test_product = self.db.create_product(
            category_id=self.not_subscription_category_id,
        )
        with self.assertRaises(ValueError) as context:
            (makeradmin_to_stripe_recurring(makeradmin_test_product, stripe_constants.PriceType.RECURRING),)
        self.assertTrue("Unexpected price type" in str(context.exception))


class StripeProductPriceTest(ShopTestMixin, FlaskTestBase):
    # The products id in makeradmin have to be unique in each test to prevent race conditions
    # Some of the tests here will generate new objects in stripe.
    # You can clear the test area in stripe's developer dashboard.

    models = [membership.models, messages.models, shop.models, core.models]
    base_stripe_id = 5100

    @skipIf(not STRIPE_PRIVATE_KEY, "stripe products and prices tests require stripe api key in .env file")
    def setUp(self) -> None:
        self.seen_products: List[Product] = []
        self.subscription_category = self.db.create_category(name="Subscriptions")
        self.not_subscription_category = self.db.create_category(name="Not Subscriptions")

    def tearDown(self) -> None:
        # It is not possible to delete prices through the api so we set them as inactive instead
        for makeradmin_product in self.seen_products:
            stripe_product = get_stripe_product(makeradmin_product)
            if stripe_product is None:
                continue
            if stripe_product.active:
                deactivate_stripe_product(stripe_product)
            stripe_prices = get_stripe_prices(stripe_product)
            if stripe_prices is None:
                continue
            for price in stripe_prices:
                if price.active:
                    deactivate_stripe_price(price)
        super().tearDown()

    @staticmethod
    def assertPrice(
        stripe_price: stripe.Price, makeradmin_product: Product, price_type: stripe_constants.PriceType
    ) -> None:
        assert stripe_price.currency == stripe_constants.CURRENCY
        if price_type == stripe_constants.PriceType.FIXED_PRICE:
            assert stripe_price.type == "one_time"
            interval_count = 1
        else:
            assert stripe_price.type == "recurring"
            reccuring = stripe_price.recurring
            if "mån" in makeradmin_product.unit:
                assert reccuring["interval"] == "month"
            else:
                assert reccuring["interval"] == "year"
            interval_count = (
                makeradmin_product.smallest_multiple
                if stripe_price.metadata["price_type"] == stripe_constants.PriceType.BINDING_PERIOD.value
                else 1
            )
            assert reccuring["interval_count"] == interval_count
        assert stripe_price.metadata["price_type"] == price_type.value
        assert stripe_price.unit_amount == convert_to_stripe_amount(makeradmin_product.price * interval_count)

    def test_create_product(self) -> None:
        makeradmin_test_product = self.db.create_product(
            name="test månad enkel",
            price=100.0,
            id=self.base_stripe_id,
            unit="mån",
            smallest_multiple=1,
            category_id=self.subscription_category.id,
        )
        self.seen_products.append(makeradmin_test_product)
        stripe_test_product = get_and_sync_stripe_product(makeradmin_test_product)
        assert stripe_test_product
        assert stripe_test_product.name == makeradmin_test_product.name

    def test_create_product_with_price_regular(self) -> None:
        makeradmin_test_product = self.db.create_product(
            name="test regular product",
            price=100.0,
            id=self.base_stripe_id + 1,
            unit="st",
            smallest_multiple=1,
            category_id=self.not_subscription_category.id,
        )
        self.seen_products.append(makeradmin_test_product)
        stripe_test_product = get_and_sync_stripe_product(makeradmin_test_product)
        assert stripe_test_product

        stripe_test_prices = get_and_sync_stripe_prices_for_product(makeradmin_test_product, stripe_test_product)
        assert stripe_test_prices
        assert len(stripe_test_prices) == 1
        self.assertPrice(
            stripe_test_prices[stripe_constants.PriceType.FIXED_PRICE],
            makeradmin_test_product,
            stripe_constants.PriceType.FIXED_PRICE,
        )

    def test_create_product_with_price_monthly_simple(self) -> None:
        makeradmin_test_product = self.db.create_product(
            name="test månad enkel",
            price=100.0,
            id=self.base_stripe_id + 2,
            unit="mån",
            smallest_multiple=1,
            category_id=self.subscription_category.id,
        )
        self.seen_products.append(makeradmin_test_product)
        stripe_test_product = get_and_sync_stripe_product(makeradmin_test_product)
        assert stripe_test_product

        stripe_test_prices = get_and_sync_stripe_prices_for_product(makeradmin_test_product, stripe_test_product)
        assert stripe_test_prices
        assert len(stripe_test_prices) == 1
        self.assertPrice(
            stripe_test_prices[stripe_constants.PriceType.RECURRING],
            makeradmin_test_product,
            stripe_constants.PriceType.RECURRING,
        )

    def test_create_product_with_price_yearly_simple(self) -> None:
        makeradmin_test_product = self.db.create_product(
            name="test år enkel",
            price=200.0,
            id=self.base_stripe_id + 3,
            unit="mån",
            smallest_multiple=1,
            category_id=self.subscription_category.id,
        )
        self.seen_products.append(makeradmin_test_product)
        stripe_test_product = get_and_sync_stripe_product(makeradmin_test_product)
        assert stripe_test_product

        stripe_test_prices = get_and_sync_stripe_prices_for_product(makeradmin_test_product, stripe_test_product)
        assert stripe_test_prices
        assert len(stripe_test_prices) == 1
        self.assertPrice(
            stripe_test_prices[stripe_constants.PriceType.RECURRING],
            makeradmin_test_product,
            stripe_constants.PriceType.RECURRING,
        )

    def test_create_product_with_price_monthly_with_binding_period(self) -> None:
        makeradmin_test_product = self.db.create_product(
            name="test månad med bindingstid",
            price=300.0,
            id=self.base_stripe_id + 4,
            unit="mån",
            smallest_multiple=2,
            category_id=self.subscription_category.id,
        )
        self.seen_products.append(makeradmin_test_product)
        stripe_test_product = get_and_sync_stripe_product(makeradmin_test_product)
        assert stripe_test_product

        stripe_test_prices = get_and_sync_stripe_prices_for_product(makeradmin_test_product, stripe_test_product)
        assert stripe_test_prices
        assert len(stripe_test_prices) == 2
        self.assertPrice(
            stripe_test_prices[stripe_constants.PriceType.RECURRING],
            makeradmin_test_product,
            stripe_constants.PriceType.RECURRING,
        )
        self.assertPrice(
            stripe_test_prices[stripe_constants.PriceType.BINDING_PERIOD],
            makeradmin_test_product,
            stripe_constants.PriceType.BINDING_PERIOD,
        )

    def test_activate_deactivate(self) -> None:
        makeradmin_test_product = self.db.create_product(
            name="test activate deactivate",
            price=100.0,
            id=self.base_stripe_id + 5,
            unit="mån",
            smallest_multiple=1,
            category_id=self.subscription_category.id,
        )
        self.seen_products.append(makeradmin_test_product)
        stripe_test_product = get_and_sync_stripe_product(makeradmin_test_product)
        assert stripe_test_product

        activate_stripe_product(stripe_test_product)
        stripe_product = get_stripe_product(makeradmin_test_product)
        assert stripe_product.active

        deactivate_stripe_product(stripe_test_product)
        stripe_product = get_stripe_product(makeradmin_test_product)
        assert not stripe_product.active

        activate_stripe_product(stripe_test_product)
        stripe_product = get_stripe_product(makeradmin_test_product)
        assert stripe_product.active

    def test_update_product(self) -> None:
        makeradmin_test_product = self.db.create_product(
            name="test update product",
            price=100.0,
            id=self.base_stripe_id + 6,
            unit="mån",
            smallest_multiple=1,
            category_id=self.subscription_category.id,
        )
        self.seen_products.append(makeradmin_test_product)
        stripe_test_product = get_and_sync_stripe_product(makeradmin_test_product)
        assert stripe_test_product

        makeradmin_test_product.name = "test name change"
        update_stripe_product(makeradmin_test_product, stripe_test_product)
        stripe_product = get_stripe_product(makeradmin_test_product)
        assert stripe_product.name == makeradmin_test_product.name

    def test_replace_price(self) -> None:
        makeradmin_test_product = self.db.create_product(
            name="test update price",
            price=100.0,
            id=self.base_stripe_id + 7,
            unit="mån",
            smallest_multiple=1,
            category_id=self.not_subscription_category.id,
        )
        self.seen_products.append(makeradmin_test_product)
        stripe_test_product = get_and_sync_stripe_product(makeradmin_test_product)
        assert stripe_test_product

        stripe_test_prices = get_and_sync_stripe_prices_for_product(makeradmin_test_product, stripe_test_product)
        assert stripe_test_prices
        assert len(stripe_test_prices) == 1
        stripe_test_price = stripe_test_prices[stripe_constants.PriceType.FIXED_PRICE]

        makeradmin_test_product.price = 200.0
        new_stripe_price = replace_stripe_price(
            makeradmin_test_product, stripe_test_price, stripe_constants.PriceType.FIXED_PRICE
        )
        self.assertPrice(new_stripe_price, makeradmin_test_product, stripe_constants.PriceType.FIXED_PRICE)

        makeradmin_test_product.price = 100.0
        new_stripe_price = replace_stripe_price(
            makeradmin_test_product, stripe_test_price, stripe_constants.PriceType.FIXED_PRICE
        )
        self.assertPrice(new_stripe_price, makeradmin_test_product, stripe_constants.PriceType.FIXED_PRICE)

    def test_get_sync_product(self) -> None:
        makeradmin_test_product = self.db.create_product(
            name="test update product",
            price=100.0,
            id=self.base_stripe_id + 8,
            unit="mån",
            smallest_multiple=1,
            category_id=self.subscription_category.id,
        )
        self.seen_products.append(makeradmin_test_product)
        stripe_test_product = get_and_sync_stripe_product(makeradmin_test_product)
        assert stripe_test_product

        makeradmin_test_product.name = "test name change"
        stripe_product = get_and_sync_stripe_product(makeradmin_test_product)
        assert stripe_product
        assert stripe_product.name == makeradmin_test_product.name

    def test_get_sync_price(self) -> None:
        makeradmin_test_product = self.db.create_product(
            name="test update price",
            price=100.0,
            id=self.base_stripe_id + 9,
            unit="mån",
            smallest_multiple=1,
            category_id=self.not_subscription_category.id,
        )
        self.seen_products.append(makeradmin_test_product)
        stripe_test_product = get_and_sync_stripe_product(makeradmin_test_product)
        assert stripe_test_product

        stripe_test_prices = get_and_sync_stripe_prices_for_product(makeradmin_test_product, stripe_test_product)
        assert stripe_test_prices
        assert len(stripe_test_prices) == 1

        makeradmin_test_product.price = 200.0
        new_stripe_prices = get_and_sync_stripe_prices_for_product(makeradmin_test_product, stripe_test_product)
        self.assertPrice(
            new_stripe_prices[stripe_constants.PriceType.FIXED_PRICE],
            makeradmin_test_product,
            stripe_constants.PriceType.FIXED_PRICE,
        )

        makeradmin_test_product.price = 100.0
        new_stripe_prices = get_and_sync_stripe_prices_for_product(makeradmin_test_product, stripe_test_product)
        self.assertPrice(
            new_stripe_prices[stripe_constants.PriceType.FIXED_PRICE],
            makeradmin_test_product,
            stripe_constants.PriceType.FIXED_PRICE,
        )

    def test_equal_product(self) -> None:
        makeradmin_test_product = self.db.create_product(
            name="test eq",
            price=200.0,
            id=self.base_stripe_id + 10,
            unit="mån",
            smallest_multiple=1,
            category_id=self.subscription_category.id,
        )

<<<<<<< HEAD
        self.seen_products.append(makeradmin_test_product)
        stripe_test_product = get_and_sync_stripe_product(makeradmin_test_product)
        assert stripe_test_product

        stripe_test_prices = get_and_sync_stripe_prices_for_product(makeradmin_test_product, stripe_test_product)
=======
        self.seen_products.append(makeradmin_test_eq_product)
        stripe_test_product = get_and_sync_stripe_product(makeradmin_test_eq_product)
        assert stripe_test_product

        stripe_test_prices = get_and_sync_stripe_prices_for_product(makeradmin_test_eq_product, stripe_test_product)
>>>>>>> ea34c784
        assert stripe_test_prices
        assert len(stripe_test_prices) == 1

        assert eq_makeradmin_stripe_product(makeradmin_test_product, stripe_test_product)

        makeradmin_test_product.name = "test not eq name"
        assert not eq_makeradmin_stripe_product(makeradmin_test_product, stripe_test_product)

    def test_equal_price_non_binding(self) -> None:
        makeradmin_test_product = self.db.create_product(
            name="test eq price",
            price=200.0,
            id=self.base_stripe_id + 11,
            unit="mån",
            smallest_multiple=1,
            category_id=self.subscription_category.id,
        )
<<<<<<< HEAD
        not_equal_variables = {
            "price": 210,
            "unit": "year",
        }
        self.seen_products.append(makeradmin_test_product)
        stripe_test_product = get_and_sync_stripe_product(makeradmin_test_product)
        assert stripe_test_product

        stripe_test_prices = get_and_sync_stripe_prices_for_product(makeradmin_test_product, stripe_test_product)
=======
        product_not_eq_price = self.db.create_product(
            name="test not eq price",
            price=210.0,
            id=self.base_stripe_id - 1,
            unit="mån",
            smallest_multiple=1,
            category_id=self.subscription_category.id,
        )
        product_not_eq_unit = self.db.create_product(
            name="test not eq unit",
            price=200.0,
            id=self.base_stripe_id - 2,
            unit="year",
            smallest_multiple=1,
            category_id=self.subscription_category.id,
        )
        product_not_eq_id = self.db.create_product(
            name="test not eq mult",
            price=200.0,
            id=self.base_stripe_id - 3,
            unit="mån",
            smallest_multiple=2,
            category_id=self.subscription_category.id,
        )
        product_not_eq_cat = self.db.create_product(
            name="test not eq category",
            price=200.0,
            id=self.base_stripe_id - 4,
            unit="mån",
            smallest_multiple=2,
            category_id=self.not_subscription_category.id,
        )
        makeradmin_test_products_not_eq = [
            product_not_eq_price,
            product_not_eq_unit,
            product_not_eq_id,
            product_not_eq_cat,
        ]
        price_types = [
            stripe_constants.PriceType.RECURRING,
            stripe_constants.PriceType.RECURRING,
            stripe_constants.PriceType.BINDING_PERIOD,
            stripe_constants.PriceType.FIXED_PRICE,
        ]
        self.seen_products.append(makeradmin_test_eq_product)
        stripe_test_product = get_and_sync_stripe_product(makeradmin_test_eq_product)
        assert stripe_test_product

        stripe_test_prices = get_and_sync_stripe_prices_for_product(makeradmin_test_eq_product, stripe_test_product)
>>>>>>> ea34c784
        assert stripe_test_prices
        assert len(stripe_test_prices) == 1

        assert eq_makeradmin_stripe_price(
            makeradmin_test_product,
            stripe_test_prices[stripe_constants.PriceType.RECURRING],
            stripe_constants.PriceType.RECURRING,
        )

        for key, value in not_equal_variables.items():
            old_value = getattr(makeradmin_test_product, key)
            setattr(makeradmin_test_product, key, value)
            assert not eq_makeradmin_stripe_price(
                makeradmin_test_product,
                stripe_test_prices[stripe_constants.PriceType.RECURRING],
                stripe_constants.PriceType.RECURRING,
            )
            setattr(makeradmin_test_product, key, old_value)

    def test_equal_price_with_binding(self) -> None:
        makeradmin_test_product = self.db.create_product(
            name="test eq price binding",
            price=250.0,
            id=self.base_stripe_id + 12,
            unit="mån",
            smallest_multiple=2,
            category_id=self.subscription_category.id,
        )
        not_equal_variables = {
            "price": 110,
            "unit": "year",
            "smallest_multiple": 3,
        }
        self.seen_products.append(makeradmin_test_product)
        stripe_test_product = get_and_sync_stripe_product(makeradmin_test_product)
        assert stripe_test_product

        stripe_test_prices = get_and_sync_stripe_prices_for_product(makeradmin_test_product, stripe_test_product)
        assert stripe_test_prices
        assert len(stripe_test_prices) == 2

        for price_type in [stripe_constants.PriceType.RECURRING, stripe_constants.PriceType.BINDING_PERIOD]:
            assert eq_makeradmin_stripe_price(
                makeradmin_test_product,
                stripe_test_prices[price_type],
                price_type,
            )

        for key, value in not_equal_variables.items():
            old_value = getattr(makeradmin_test_product, key)
            setattr(makeradmin_test_product, key, value)
            assert not eq_makeradmin_stripe_price(
                makeradmin_test_product,
                stripe_test_prices[stripe_constants.PriceType.BINDING_PERIOD],
                stripe_constants.PriceType.BINDING_PERIOD,
            )
            setattr(makeradmin_test_product, key, old_value)<|MERGE_RESOLUTION|>--- conflicted
+++ resolved
@@ -390,19 +390,11 @@
             category_id=self.subscription_category.id,
         )
 
-<<<<<<< HEAD
-        self.seen_products.append(makeradmin_test_product)
-        stripe_test_product = get_and_sync_stripe_product(makeradmin_test_product)
-        assert stripe_test_product
-
-        stripe_test_prices = get_and_sync_stripe_prices_for_product(makeradmin_test_product, stripe_test_product)
-=======
-        self.seen_products.append(makeradmin_test_eq_product)
-        stripe_test_product = get_and_sync_stripe_product(makeradmin_test_eq_product)
-        assert stripe_test_product
-
-        stripe_test_prices = get_and_sync_stripe_prices_for_product(makeradmin_test_eq_product, stripe_test_product)
->>>>>>> ea34c784
+        self.seen_products.append(makeradmin_test_product)
+        stripe_test_product = get_and_sync_stripe_product(makeradmin_test_product)
+        assert stripe_test_product
+
+        stripe_test_prices = get_and_sync_stripe_prices_for_product(makeradmin_test_product, stripe_test_product)
         assert stripe_test_prices
         assert len(stripe_test_prices) == 1
 
@@ -420,7 +412,6 @@
             smallest_multiple=1,
             category_id=self.subscription_category.id,
         )
-<<<<<<< HEAD
         not_equal_variables = {
             "price": 210,
             "unit": "year",
@@ -430,57 +421,6 @@
         assert stripe_test_product
 
         stripe_test_prices = get_and_sync_stripe_prices_for_product(makeradmin_test_product, stripe_test_product)
-=======
-        product_not_eq_price = self.db.create_product(
-            name="test not eq price",
-            price=210.0,
-            id=self.base_stripe_id - 1,
-            unit="mån",
-            smallest_multiple=1,
-            category_id=self.subscription_category.id,
-        )
-        product_not_eq_unit = self.db.create_product(
-            name="test not eq unit",
-            price=200.0,
-            id=self.base_stripe_id - 2,
-            unit="year",
-            smallest_multiple=1,
-            category_id=self.subscription_category.id,
-        )
-        product_not_eq_id = self.db.create_product(
-            name="test not eq mult",
-            price=200.0,
-            id=self.base_stripe_id - 3,
-            unit="mån",
-            smallest_multiple=2,
-            category_id=self.subscription_category.id,
-        )
-        product_not_eq_cat = self.db.create_product(
-            name="test not eq category",
-            price=200.0,
-            id=self.base_stripe_id - 4,
-            unit="mån",
-            smallest_multiple=2,
-            category_id=self.not_subscription_category.id,
-        )
-        makeradmin_test_products_not_eq = [
-            product_not_eq_price,
-            product_not_eq_unit,
-            product_not_eq_id,
-            product_not_eq_cat,
-        ]
-        price_types = [
-            stripe_constants.PriceType.RECURRING,
-            stripe_constants.PriceType.RECURRING,
-            stripe_constants.PriceType.BINDING_PERIOD,
-            stripe_constants.PriceType.FIXED_PRICE,
-        ]
-        self.seen_products.append(makeradmin_test_eq_product)
-        stripe_test_product = get_and_sync_stripe_product(makeradmin_test_eq_product)
-        assert stripe_test_product
-
-        stripe_test_prices = get_and_sync_stripe_prices_for_product(makeradmin_test_eq_product, stripe_test_product)
->>>>>>> ea34c784
         assert stripe_test_prices
         assert len(stripe_test_prices) == 1
 
