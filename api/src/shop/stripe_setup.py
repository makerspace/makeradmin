--- conflicted
+++ resolved
@@ -3,17 +3,11 @@
 import stripe
 from service.config import debug_mode
 from service.db import db_session
-<<<<<<< HEAD
-from shop.stripe_product_price import get_and_sync_stripe_product_and_prices
-from shop.stripe_util import get_subscription_category
-import stripe
-=======
 from test_aid.systest_config import STRIPE_PRIVATE_KEY, STRIPE_PUBLIC_KEY
 
 from shop.models import Product, ProductCategory
 from shop.stripe_product_price import get_and_sync_stripe_product_and_prices
 from shop.stripe_util import get_subscription_category
->>>>>>> 029084e7
 
 logger = getLogger("makeradmin")
 
@@ -22,26 +16,19 @@
     stripe.api_key = STRIPE_PRIVATE_KEY if private else STRIPE_PUBLIC_KEY
 
 
-<<<<<<< HEAD
-=======
 def are_stripe_keys_set() -> bool:
     return bool(STRIPE_PRIVATE_KEY and STRIPE_PUBLIC_KEY)
 
 
->>>>>>> 029084e7
 def are_stripe_keys_live() -> bool:
     if "live" in STRIPE_PRIVATE_KEY and "live" in STRIPE_PUBLIC_KEY:
         return True
     elif "test" in STRIPE_PRIVATE_KEY and "test" in STRIPE_PUBLIC_KEY:
         return False
     else:
-<<<<<<< HEAD
-        raise Exception("Stripe keys in .env must both be set to either 'live' or 'test'. Please check your configuration.")
-=======
         raise Exception(
             "Stripe keys in .env must both be set to either 'live' or 'test'. Please check your configuration."
         )
->>>>>>> 029084e7
 
 
 def setup_stripe_products() -> None:
