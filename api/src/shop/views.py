from dataclasses import dataclass
from logging import getLogger
from typing import Any
<<<<<<< HEAD
from flask import Response, g, request, send_file, send_from_directory, make_response
from sqlalchemy.exc import NoResultFound
from basic_types.enums import PriceLevel
from shop.stripe_discounts import get_discount_fraction_off
=======
>>>>>>> 91258c9f

from basic_types.enums import PriceLevel
from flask import Response, g, make_response, request, send_file
from multiaccessy.invite import AccessyInvitePreconditionFailed, ensure_accessy_labaccess
from service.api_definition import (
    DELETE,
    GET,
    MEMBER_EDIT,
    POST,
    PUBLIC,
    USER,
    WEBSHOP,
    WEBSHOP_EDIT,
    Arg,
)
from service.db import db_session
from service.entity import OrmSingeRelation, OrmSingleSingleRelation
from service.error import InternalServerError, PreconditionFailed
from sqlalchemy.exc import NoResultFound

from shop import service
from shop.entities import (
    category_entity,
    gift_card_content_entity,
    gift_card_entity,
    product_action_entity,
    product_entity,
    product_image_entity,
    transaction_action_entity,
    transaction_content_entity,
    transaction_entity,
)
from shop.models import ProductImage, TransactionContent
from shop.pay import (
    cancel_subscriptions,
    pay,
    register,
    setup_payment_method,
    start_subscriptions,
)
from shop.shop_data import (
    all_product_data,
    get_membership_products,
    get_product_data,
    member_history,
    pending_actions,
    receipt,
)
from shop.stripe_discounts import get_discount_fraction_off
from shop.stripe_event import stripe_callback
from shop.stripe_payment_intent import PartialPayment
from shop.stripe_subscriptions import (
    cancel_subscription,
    get_subscription_products,
    list_subscriptions,
    open_stripe_customer_portal,
)
from shop.transactions import ship_labaccess_orders

logger = getLogger("makeradmin")

service.entity_routes(
    path="/category",
    entity=category_entity,
    permission_list=WEBSHOP,
    permission_read=WEBSHOP,
    permission_create=WEBSHOP_EDIT,
    permission_update=WEBSHOP_EDIT,
    permission_delete=WEBSHOP_EDIT,
)


service.entity_routes(
    path="/product",
    entity=product_entity,
    permission_list=WEBSHOP,
    permission_read=WEBSHOP,
    permission_create=WEBSHOP_EDIT,
    permission_update=WEBSHOP_EDIT,
    permission_delete=WEBSHOP_EDIT,
)


service.related_entity_routes(
    path="/product/<int:related_entity_id>/images",
    entity=product_image_entity,
    relation=OrmSingeRelation("images", "product_id"),
    permission_list=PUBLIC,
)


service.entity_routes(
    path="/product_action",
    entity=product_action_entity,
    permission_list=WEBSHOP,
    permission_read=WEBSHOP,
    permission_create=WEBSHOP_EDIT,
    permission_update=WEBSHOP_EDIT,
    permission_delete=WEBSHOP_EDIT,
)

service.related_entity_routes(
    path="/product/<int:related_entity_id>/actions",
    entity=product_action_entity,
    relation=OrmSingeRelation("actions", "product_id"),
    permission_list=WEBSHOP,
)


service.entity_routes(
    path="/transaction_content",
    entity=transaction_content_entity,
    permission_list=WEBSHOP,
    permission_read=WEBSHOP,
)


service.entity_routes(
    path="/transaction",
    entity=transaction_entity,
    permission_list=WEBSHOP,
    permission_read=WEBSHOP,
)

service.related_entity_routes(
    path="/transaction/<int:related_entity_id>/contents",
    entity=transaction_content_entity,
    relation=OrmSingeRelation("contents", "transaction_id"),
    permission_list=WEBSHOP,
)


service.related_entity_routes(
    path="/transaction/<int:related_entity_id>/actions",
    entity=transaction_action_entity,
    relation=OrmSingleSingleRelation("actions", TransactionContent, "transaction_id"),
    permission_list=WEBSHOP,
)

service.entity_routes(
    path="/gift-card",
    entity=gift_card_entity,
    permission_list=WEBSHOP,
    permission_read=WEBSHOP,
)

service.related_entity_routes(
    path="/gift-card/<int:related_entity_id>/products",
    entity=gift_card_content_entity,
    relation=OrmSingeRelation("products", "gift_card_id"),
    permission_list=WEBSHOP,
)

service.related_entity_routes(
    path="/member/<int:related_entity_id>/transactions",
    entity=transaction_entity,
    relation=OrmSingeRelation("member", "member_id"),
    permission_list=WEBSHOP,
)


service.entity_routes(
    path="/product_image",
    entity=product_image_entity,
    permission_list=WEBSHOP,
    permission_read=WEBSHOP,
    permission_create=WEBSHOP_EDIT,
    permission_update=WEBSHOP_EDIT,
    permission_delete=WEBSHOP_EDIT,
)


@service.route("/member/current/pending_actions", method=GET, permission=USER)
def pending_actions_for_member():
    return pending_actions(g.user_id)


@service.route("/member/current/transactions", method=GET, permission=USER)
def transactions_for_member():
    return member_history(g.user_id)


@service.route("/member/current/receipt/<int:transaction_id>", method=GET, permission=USER)
def receipt_for_member(transaction_id):
    return receipt(g.user_id, transaction_id)


@service.route("/member/current/accessy_invite", method=POST, permission=USER)
def accessy_invite():
    try:
        ensure_accessy_labaccess(member_id=g.user_id)
    except AccessyInvitePreconditionFailed as e:
        raise PreconditionFailed(message=str(e))


@service.route("/member/current/subscriptions", method=POST, permission=USER)
def start_subscriptions_route() -> None:
    return start_subscriptions(request.json, g.user_id)


@service.route("/member/current/subscriptions", method=DELETE, permission=USER)
def cancel_subscriptions_route() -> Any:
    return cancel_subscriptions(request.json, g.user_id)


@service.route("/member/current/subscriptions", method=GET, permission=USER)
def list_subscriptions_route() -> Any:
    return list_subscriptions(g.user_id)


@service.route("/member/current/stripe_customer_portal", method=GET, permission=PUBLIC)
def open_stripe_customer_portal_route() -> str:
    return open_stripe_customer_portal(g.user_id, test_clock=None)


@service.route("/member/<int:member_id>/ship_labaccess_orders", method=POST, permission=MEMBER_EDIT)
def ship_labaccess_orders_endpoint(member_id=None):
    try:
        ship_labaccess_orders(member_id, skip_ensure_accessy=True)
        ensure_accessy_labaccess(member_id)  # Always do this, not only when the order is shipped.
    except AccessyInvitePreconditionFailed as e:
        raise PreconditionFailed(message=str(e))


@service.route("/product_data", method=GET, permission=PUBLIC)
def shop_data():
    return all_product_data()


@service.route("/product_data/<int:product_id>", method=GET, permission=PUBLIC)
def product_data(product_id):
    return get_product_data(product_id)


@service.raw_route("/image/<int:image_id>")
def public_image(image_id: int) -> Response:
    try:
        image = (
            db_session.query(ProductImage).filter(ProductImage.id == image_id, ProductImage.deleted_at.is_(None)).one()
        )
    except NoResultFound:
        return send_file("/work/default-product-image.png", mimetype="image/png")

    response = make_response(image.data)
    response.headers.set("Content-Type", image.type)
    response.headers.set("Max-Age", "36000")
    return response


@service.route("/register_page_data", method=GET, permission=PUBLIC)
def register_page_data():
    # Make sure subscription products have been created and are up to date
    get_subscription_products()

    return {
        "membershipProducts": get_membership_products(),
        "productData": all_product_data(),
        "discounts": {
            price_level.value: get_discount_fraction_off(price_level).fraction_off for price_level in PriceLevel
        },
    }


@service.route("/pay", method=POST, permission=USER, commit_on_error=True)
def pay_route() -> PartialPayment:
    return pay(request.json, g.user_id)


# Used to just initiate a capture of a payment method via a setup intent
@service.route("/setup_payment_method", method=POST, permission=USER, commit_on_error=True)
def setup_payment_method_route():
    return setup_payment_method(request.json, g.user_id)


@service.route("/register", method=POST, permission=PUBLIC, commit_on_error=True)
def register_route() -> Any:
    assert request.remote_addr is not None
    return register(request.json, request.remote_addr, request.user_agent.string).to_dict()


@service.route("/stripe_callback", method=POST, permission=PUBLIC, commit_on_error=True)
def stripe_callback_route():
    stripe_callback(request.data, request.headers)


# @service.route("/shop/bookkeeping_export", method=POST, permission=PUBLIC)  # TODO What permission to use here?
# def bookkeeping_export(product_id):
#     return get_product_data(product_id)  # TODO import correct function


# @service.route("/shop/download/<filename>", methods=GET, permission=PUBLIC)  # TODO What permission to use here?
# def download_file(filename):
#     return send_from_directory(app.config["UPLOAD_FOLDER"], filename, as_attachment=True)  # TODO fix<|MERGE_RESOLUTION|>--- conflicted
+++ resolved
@@ -1,16 +1,9 @@
 from dataclasses import dataclass
 from logging import getLogger
 from typing import Any
-<<<<<<< HEAD
-from flask import Response, g, request, send_file, send_from_directory, make_response
-from sqlalchemy.exc import NoResultFound
+
 from basic_types.enums import PriceLevel
-from shop.stripe_discounts import get_discount_fraction_off
-=======
->>>>>>> 91258c9f
-
-from basic_types.enums import PriceLevel
-from flask import Response, g, make_response, request, send_file
+from flask import Response, g, make_response, request, send_file, send_from_directory
 from multiaccessy.invite import AccessyInvitePreconditionFailed, ensure_accessy_labaccess
 from service.api_definition import (
     DELETE,
