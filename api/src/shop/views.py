from dataclasses import dataclass
from typing import Any
from flask import Response, g, request, send_file, make_response
from sqlalchemy.exc import NoResultFound
from basic_types.enums import PriceLevel
from shop.stripe_discounts import get_discount_fraction_off

from multiaccessy.invite import AccessyInvitePreconditionFailed, ensure_accessy_labaccess
from service.api_definition import (
    WEBSHOP,
    WEBSHOP_EDIT,
    PUBLIC,
    GET,
    USER,
    POST,
    DELETE,
    Arg,
    MEMBER_EDIT,
)
from service.db import db_session
from service.entity import OrmSingeRelation, OrmSingleSingleRelation
from service.error import InternalServerError, PreconditionFailed
from shop import service
from shop.entities import (
    product_image_entity,
    transaction_content_entity,
    transaction_entity,
    transaction_action_entity,
    product_entity,
    category_entity,
    product_action_entity,
<<<<<<< HEAD
    transaction_account_entity,
    transaction_cost_center_entity,
    product_accounting_entity,
=======
    gift_card_entity,
    gift_card_content_entity,
>>>>>>> 3459456c
)
from shop.models import TransactionContent, ProductImage
from shop.pay import (
    cancel_subscriptions,
    pay,
    register,
    setup_payment_method,
    start_subscriptions,
)
from shop.stripe_payment_intent import PartialPayment
from shop.shop_data import (
    pending_actions,
    member_history,
    receipt,
    get_product_data,
    all_product_data,
    get_membership_products,
)
from shop.stripe_event import stripe_callback
from shop.transactions import ship_labaccess_orders
from logging import getLogger

from shop.stripe_subscriptions import (
    cancel_subscription,
    get_subscription_products,
    list_subscriptions,
    open_stripe_customer_portal,
)

logger = getLogger("makeradmin")

service.entity_routes(
    path="/category",
    entity=category_entity,
    permission_list=WEBSHOP,
    permission_read=WEBSHOP,
    permission_create=WEBSHOP_EDIT,
    permission_update=WEBSHOP_EDIT,
    permission_delete=WEBSHOP_EDIT,
)


service.entity_routes(
    path="/product",
    entity=product_entity,
    permission_list=WEBSHOP,
    permission_read=WEBSHOP,
    permission_create=WEBSHOP_EDIT,
    permission_update=WEBSHOP_EDIT,
    permission_delete=WEBSHOP_EDIT,
)


service.related_entity_routes(
    path="/product/<int:related_entity_id>/images",
    entity=product_image_entity,
    relation=OrmSingeRelation("images", "product_id"),
    permission_list=PUBLIC,
)


service.entity_routes(
    path="/product_action",
    entity=product_action_entity,
    permission_list=WEBSHOP,
    permission_read=WEBSHOP,
    permission_create=WEBSHOP_EDIT,
    permission_update=WEBSHOP_EDIT,
    permission_delete=WEBSHOP_EDIT,
)

service.related_entity_routes(
    path="/product/<int:related_entity_id>/actions",
    entity=product_action_entity,
    relation=OrmSingeRelation("actions", "product_id"),
    permission_list=WEBSHOP,
)


service.entity_routes(
    path="/transaction_content",
    entity=transaction_content_entity,
    permission_list=WEBSHOP,
    permission_read=WEBSHOP,
)


service.entity_routes(
    path="/transaction",
    entity=transaction_entity,
    permission_list=WEBSHOP,
    permission_read=WEBSHOP,
)

service.related_entity_routes(
    path="/transaction/<int:related_entity_id>/contents",
    entity=transaction_content_entity,
    relation=OrmSingeRelation("contents", "transaction_id"),
    permission_list=WEBSHOP,
)


service.related_entity_routes(
    path="/transaction/<int:related_entity_id>/actions",
    entity=transaction_action_entity,
    relation=OrmSingleSingleRelation("actions", TransactionContent, "transaction_id"),
    permission_list=WEBSHOP,
)

service.entity_routes(
    path="/gift-card",
    entity=gift_card_entity,
    permission_list=WEBSHOP,
    permission_read=WEBSHOP,
)

service.related_entity_routes(
    path="/gift-card/<int:related_entity_id>/products",
    entity=gift_card_content_entity,
    relation=OrmSingeRelation("products", "gift_card_id"),
    permission_list=WEBSHOP,
)

service.related_entity_routes(
    path="/member/<int:related_entity_id>/transactions",
    entity=transaction_entity,
    relation=OrmSingeRelation("member", "member_id"),
    permission_list=WEBSHOP,
)


service.entity_routes(
    path="/product_image",
    entity=product_image_entity,
    permission_list=WEBSHOP,
    permission_read=WEBSHOP,
    permission_create=WEBSHOP_EDIT,
    permission_update=WEBSHOP_EDIT,
    permission_delete=WEBSHOP_EDIT,
)

service.entity_routes(
    path="/transaction_account",
    entity=transaction_account_entity,
    permission_list=WEBSHOP,
    permission_read=WEBSHOP,
    permission_create=WEBSHOP_EDIT,
    permission_update=WEBSHOP_EDIT,
    permission_delete=WEBSHOP_EDIT,
)

service.entity_routes(
    path="/transaction_cost_center",
    entity=transaction_cost_center_entity,
    permission_list=WEBSHOP,
    permission_read=WEBSHOP,
    permission_create=WEBSHOP_EDIT,
    permission_update=WEBSHOP_EDIT,
    permission_delete=WEBSHOP_EDIT,
)

service.entity_routes(
    path="/accounting",
    entity=product_accounting_entity,
    permission_list=WEBSHOP,
    permission_read=WEBSHOP,
    permission_create=WEBSHOP_EDIT,
    permission_update=WEBSHOP_EDIT,
    permission_delete=WEBSHOP_EDIT,
)


@service.route("/member/current/pending_actions", method=GET, permission=USER)
def pending_actions_for_member():
    return pending_actions(g.user_id)


@service.route("/member/current/transactions", method=GET, permission=USER)
def transactions_for_member():
    return member_history(g.user_id)


@service.route("/member/current/receipt/<int:transaction_id>", method=GET, permission=USER)
def receipt_for_member(transaction_id):
    return receipt(g.user_id, transaction_id)


@service.route("/member/current/accessy_invite", method=POST, permission=USER)
def accessy_invite():
    try:
        ensure_accessy_labaccess(member_id=g.user_id)
    except AccessyInvitePreconditionFailed as e:
        raise PreconditionFailed(message=str(e))


@service.route("/member/current/subscriptions", method=POST, permission=USER)
def start_subscriptions_route() -> None:
    return start_subscriptions(request.json, g.user_id)


@service.route("/member/current/subscriptions", method=DELETE, permission=USER)
def cancel_subscriptions_route() -> Any:
    return cancel_subscriptions(request.json, g.user_id)


@service.route("/member/current/subscriptions", method=GET, permission=USER)
def list_subscriptions_route() -> Any:
    return list_subscriptions(g.user_id)


@service.route("/member/current/stripe_customer_portal", method=GET, permission=PUBLIC)
def open_stripe_customer_portal_route() -> str:
    return open_stripe_customer_portal(g.user_id, test_clock=None)


@service.route("/member/<int:member_id>/ship_labaccess_orders", method=POST, permission=MEMBER_EDIT)
def ship_labaccess_orders_endpoint(member_id=None):
    try:
        ship_labaccess_orders(member_id, skip_ensure_accessy=True)
        ensure_accessy_labaccess(member_id)  # Always do this, not only when the order is shipped.
    except AccessyInvitePreconditionFailed as e:
        raise PreconditionFailed(message=str(e))


@service.route("/product_data", method=GET, permission=PUBLIC)
def shop_data():
    return all_product_data()


@service.route("/product_data/<int:product_id>", method=GET, permission=PUBLIC)
def product_data(product_id):
    return get_product_data(product_id)


@service.raw_route("/image/<int:image_id>")
def public_image(image_id: int) -> Response:
    try:
        image = (
            db_session.query(ProductImage).filter(ProductImage.id == image_id, ProductImage.deleted_at.is_(None)).one()
        )
    except NoResultFound:
        return send_file("/work/default-product-image.png", mimetype="image/png")

    response = make_response(image.data)
    response.headers.set("Content-Type", image.type)
    response.headers.set("Max-Age", "36000")
    return response


@service.route("/register_page_data", method=GET, permission=PUBLIC)
def register_page_data():
    # Make sure subscription products have been created and are up to date
    get_subscription_products()

    return {
        "membershipProducts": get_membership_products(),
        "productData": all_product_data(),
        "discounts": {
            price_level.value: get_discount_fraction_off(price_level).fraction_off for price_level in PriceLevel
        },
    }


@service.route("/pay", method=POST, permission=USER, commit_on_error=True)
def pay_route() -> PartialPayment:
    return pay(request.json, g.user_id)


# Used to just initiate a capture of a payment method via a setup intent
@service.route("/setup_payment_method", method=POST, permission=USER, commit_on_error=True)
def setup_payment_method_route():
    return setup_payment_method(request.json, g.user_id)


@service.route("/register", method=POST, permission=PUBLIC, commit_on_error=True)
def register_route() -> Any:
    assert request.remote_addr is not None
    return register(request.json, request.remote_addr, request.user_agent.string).to_dict()


@service.route("/stripe_callback", method=POST, permission=PUBLIC, commit_on_error=True)
def stripe_callback_route():
    stripe_callback(request.data, request.headers)<|MERGE_RESOLUTION|>--- conflicted
+++ resolved
@@ -29,14 +29,11 @@
     product_entity,
     category_entity,
     product_action_entity,
-<<<<<<< HEAD
     transaction_account_entity,
     transaction_cost_center_entity,
     product_accounting_entity,
-=======
     gift_card_entity,
     gift_card_content_entity,
->>>>>>> 3459456c
 )
 from shop.models import TransactionContent, ProductImage
 from shop.pay import (
