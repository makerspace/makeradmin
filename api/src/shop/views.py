--- conflicted
+++ resolved
@@ -1,8 +1,4 @@
-<<<<<<< HEAD
 from dataclasses import dataclass
-=======
-from flask import g, request, send_file, make_response
->>>>>>> ae4100ae
 from typing import Any
 from flask import Response, g, request, send_file, make_response, redirect, jsonify
 from sqlalchemy.exc import NoResultFound
@@ -10,7 +6,18 @@
 from shop.stripe_discounts import get_discount_fraction_off
 
 from multiaccessy.invite import AccessyInvitePreconditionFailed, ensure_accessy_labaccess
-from service.api_definition import WEBSHOP, WEBSHOP_EDIT, PUBLIC, GET, USER, POST, DELETE, Arg, WEBSHOP_ADMIN, MEMBER_EDIT
+from service.api_definition import (
+    WEBSHOP,
+    WEBSHOP_EDIT,
+    PUBLIC,
+    GET,
+    USER,
+    POST,
+    DELETE,
+    Arg,
+    WEBSHOP_ADMIN,
+    MEMBER_EDIT,
+)
 from service.db import db_session
 from service.entity import OrmSingeRelation, OrmSingleSingleRelation
 from service.error import InternalServerError, PreconditionFailed
@@ -25,20 +32,7 @@
     product_action_entity,
 )
 from shop.models import TransactionContent, ProductImage
-<<<<<<< HEAD
 from shop.pay import RegisterResponse, cancel_subscriptions, pay, register, register2, start_subscriptions
-
-from shop.stripe_subscriptions import list_subscriptions, start_subscription, cancel_subscription
-from shop.stripe_subscriptions import open_stripe_customer_portal
-
-from shop.stripe_payment_intent import PartialPayment, confirm_stripe_payment_intent
-from shop.stripe_subscriptions import create_stripe_checkout_session
-
-from shop.shop_data import pending_actions, member_history, receipt, get_product_data, all_product_data, \
-    get_membership_products, special_product_data
-from shop.stripe_event import stripe_callback
-=======
-from shop.pay import pay, register
 from shop.stripe_payment_intent import PartialPayment, confirm_stripe_payment_intent
 from shop.shop_data import (
     pending_actions,
@@ -47,13 +41,20 @@
     get_product_data,
     all_product_data,
     get_membership_products,
-)
-from shop.stripe_event import stripe_callback, process_stripe_events
->>>>>>> ae4100ae
+    special_product_data,
+)
+from shop.stripe_event import stripe_callback
 from shop.transactions import ship_labaccess_orders
 from logging import getLogger
 
-from shop.stripe_subscriptions import SubscriptionType
+from shop.stripe_subscriptions import (
+    SubscriptionType,
+    cancel_subscription,
+    create_stripe_checkout_session,
+    list_subscriptions,
+    open_stripe_customer_portal,
+)
+
 logger = getLogger("makeradmin")
 
 service.entity_routes(
@@ -176,23 +177,27 @@
     except AccessyInvitePreconditionFailed as e:
         raise PreconditionFailed(message=str(e))
 
-<<<<<<< HEAD
+
 @service.route("/member/current/subscriptions", method=POST, permission=USER)
 def start_subscriptions_route() -> Any:
     return start_subscriptions(request.json, g.user_id).to_dict()
 
+
 @service.route("/member/current/subscriptions", method=DELETE, permission=USER)
 def cancel_subscriptions_route() -> Any:
     return cancel_subscriptions(request.json, g.user_id)
 
+
 @service.route("/member/current/subscriptions", method=GET, permission=USER)
 def list_subscriptions_route() -> Any:
     return list_subscriptions(g.user_id)
+
 
 @dataclass
 class ReloadPage:
     def __init__(self) -> None:
         self.reload = True
+
 
 @service.route("/member/current/subscription", method=DELETE, permission=USER)
 def cancel_subscription_route(subscription_type=Arg(str, required=True), success_url=Arg(str, required=False)):
@@ -209,8 +214,6 @@
 def open_stripe_customer_portal_route() -> str:
     return open_stripe_customer_portal(g.user_id, test_clock=None)
 
-=======
->>>>>>> ae4100ae
 
 @service.route("/member/<int:member_id>/ship_labaccess_orders", method=POST, permission=MEMBER_EDIT)
 def ship_labaccess_orders_endpoint(member_id=None):
@@ -253,13 +256,14 @@
         "productData": [product_entity.to_obj(p) for p in special_product_data()],
         "discounts": {
             price_level.value: get_discount_fraction_off(price_level).fraction_off for price_level in PriceLevel
-        }
+        },
     }
 
 
 @service.route("/pay", method=POST, permission=USER, commit_on_error=True)
 def pay_route() -> PartialPayment:
     return pay(request.json, g.user_id)
+
 
 # Used to just initiate a capture of a payment method via a setup intent
 @service.route("/setup_payment_method", method=GET, permission=USER, commit_on_error=True)
@@ -267,36 +271,19 @@
     url = create_stripe_checkout_session(g.user_id, data=request.json)
     return redirect(url)
 
-<<<<<<< HEAD
-@service.route("/confirm_payment", method=POST, permission=PUBLIC, commit_on_error=True)
-def confirm_payment_route() -> PartialPayment:
-    return confirm_stripe_payment_intent(request.json)
-
-
-=======
->>>>>>> ae4100ae
+
 @service.route("/register", method=POST, permission=PUBLIC, commit_on_error=True)
 def register_route():
     assert request.remote_addr is not None
     return register(request.json, request.remote_addr, request.user_agent.string)
 
+
 @service.route("/register2", method=POST, permission=PUBLIC, commit_on_error=True)
 def register2_route() -> Any:
     assert request.remote_addr is not None
     return register2(request.json, request.remote_addr, request.user_agent.string).to_dict()
 
+
 @service.route("/stripe_callback", method=POST, permission=PUBLIC, commit_on_error=True)
 def stripe_callback_route():
-<<<<<<< HEAD
-    stripe_callback(request.data, request.headers)
-=======
-    stripe_callback(request.data, request.headers)
-
-
-@service.route("/process_stripe_events", method=POST, permission=WEBSHOP_ADMIN, commit_on_error=True)
-def process_stripe_events_route(
-    start=Arg(str, required=False), source_id=Arg(str, required=False), type=Arg(str, required=False)
-):
-    """Used to make server fetch stripe events, used for testing since webhook is hard to use."""
-    return process_stripe_events(start, source_id, type)
->>>>>>> ae4100ae
+    stripe_callback(request.data, request.headers)