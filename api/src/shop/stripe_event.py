--- conflicted
+++ resolved
@@ -7,17 +7,8 @@
 from typing import Any, Dict, List, Optional
 
 import stripe
-<<<<<<< HEAD
-from stripe import SignatureVerificationError, RateLimitError
-from datetime import timezone
-from shop import stripe_subscriptions
-import shop.transactions
-from shop.stripe_util import event_semantic_time, retry
-
-=======
 from membership.models import Member
 from service.db import db_session
->>>>>>> 029084e7
 from service.error import BadRequest, InternalServerError
 from stripe import RateLimitError, SignatureVerificationError
 
@@ -38,20 +29,13 @@
     MakerspaceMetadataKeys,
     SourceType,
 )
-from shop.stripe_subscriptions import SubscriptionType, get_subscription_product
-from shop.stripe_util import event_semantic_time
+from shop.stripe_subscriptions import SubscriptionType, get_makeradmin_subscription_product
+from shop.stripe_util import event_semantic_time, retry
 from shop.transactions import (
     PaymentFailed,
     commit_fail_transaction,
     get_source_transaction,
 )
-<<<<<<< HEAD
-from service.db import db_session
-from membership.models import Member
-from shop.stripe_subscriptions import get_makeradmin_subscription_product, SubscriptionType
-from datetime import datetime
-=======
->>>>>>> 029084e7
 
 logger = getLogger("makeradmin")
 
