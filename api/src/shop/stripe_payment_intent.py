--- conflicted
+++ resolved
@@ -12,12 +12,6 @@
 
 from stripe import PaymentIntent
 from membership.models import Member
-<<<<<<< HEAD
-from shop.stripe_subscriptions import get_stripe_customer
-from shop.stripe_util import convert_from_stripe_amount
-=======
-from shop.stripe_customer import get_and_sync_stripe_customer
->>>>>>> 02f0dd45
 from service.db import db_session
 from service.error import InternalServerError, EXCEPTION, BadRequest
 from shop.models import Transaction, StripePending
@@ -28,7 +22,8 @@
     CURRENCY,
     SetupFutureUsage,
 )
-from shop.stripe_util import retry, convert_to_stripe_amount, replace_default_payment_method
+from shop.stripe_customer import get_and_sync_stripe_customer
+from shop.stripe_util import retry, convert_to_stripe_amount, convert_from_stripe_amount, replace_default_payment_method
 from shop.transactions import (
     PaymentFailed,
     payment_success,
@@ -175,11 +170,7 @@
     try:
         member = db_session.query(Member).get(transaction.member_id)
         assert member is not None
-<<<<<<< HEAD
-        stripe_customer = retry(lambda: get_stripe_customer(member, test_clock=None))
-=======
         stripe_customer = get_and_sync_stripe_customer(member)
->>>>>>> 02f0dd45
         assert stripe_customer is not None
 
         payment_intent = retry(
