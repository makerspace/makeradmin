from dataclasses import dataclass
<<<<<<< HEAD
=======
from enum import Enum
>>>>>>> ae4100ae
from logging import getLogger
from time import sleep
from typing import Any, Optional
from typing_extensions import Never
from dataclasses_json import DataClassJsonMixin
import stripe
from stripe.error import InvalidRequestError, StripeError, CardError

from stripe import PaymentIntent
from membership.models import Member
<<<<<<< HEAD
from shop.stripe_subscriptions import get_stripe_customer
=======
>>>>>>> ae4100ae
from service.db import db_session
from service.error import InternalServerError, EXCEPTION, BadRequest
from shop.models import Transaction, StripePending
from shop.stripe_constants import (
    PaymentIntentStatus,
    PaymentIntentNextActionType,
    CURRENCY,
)
from shop.stripe_util import convert_to_stripe_amount
from shop.transactions import (
    PaymentFailed,
    payment_success,
    get_source_transaction,
    commit_fail_transaction,
)

logger = getLogger("makeradmin")


def raise_from_stripe_invalid_request_error(e: InvalidRequestError) -> Never:
    if "Amount must convert to at least" in str(e) or "Amount must be at least" in str(e):
        raise PaymentFailed("Total amount too small total, least chargable amount is around 5 SEK.")

    raise PaymentFailed(log=f"stripe charge failed: {str(e)}", level=EXCEPTION)


def capture_stripe_payment_intent(transaction: Transaction, payment_intent: PaymentIntent) -> None:
<<<<<<< HEAD
    """ This is payment_intent is authorized and can be captured synchronously. """
=======
    """This is payment_intent is authorized and can be captured synchronously."""
>>>>>>> ae4100ae

    if transaction.status != Transaction.PENDING:
        raise InternalServerError(
            f"unexpected status of transaction",
            log=f"transaction {transaction.id} has unexpected status {transaction.status}",
        )

    try:
        captured_intent = stripe.PaymentIntent.capture(payment_intent.id)

        complete_payment_intent_transaction(transaction, captured_intent)
    except InvalidRequestError as e:
        raise PaymentFailed(log=f"stripe capture payment_intent failed: {str(e)}", level=EXCEPTION)

    except StripeError as e:
        raise InternalServerError(log=f"stripe capture payment_intent failed (possibly temporarily): {str(e)}")


@dataclass
class PaymentAction(DataClassJsonMixin):
    type: PaymentIntentNextActionType
    client_secret: str
<<<<<<< HEAD

@dataclass
class PartialPayment(DataClassJsonMixin):
    transaction_id: int
    # Payment needs additional actions to complete if this is non-null.
    # If it is None then the payment is complete.
    action_info: Optional[PaymentAction]

def create_action_required_response(transaction: Transaction, payment_intent: PaymentIntent) -> PaymentAction:
    """ The payment_intent requires customer action to be confirmed. Create response to client"""

    try:
        db_session.add(StripePending(transaction_id=transaction.id, stripe_token=payment_intent.id))
        next_action_type = PaymentIntentNextActionType(payment_intent.next_action.type)

        if next_action_type == PaymentIntentNextActionType.USE_STRIPE_SDK:
            return PaymentAction(type=PaymentIntentNextActionType.USE_STRIPE_SDK, client_secret=payment_intent.client_secret)

        elif next_action_type == PaymentIntentNextActionType.REDIRECT_TO_URL:
            raise InternalServerError(log=f"unexpected next_action type, {next_action_type}")
=======


class PaymentIntentResult(str, Enum):
    Success = "success"
    RequiresAction = "requires_action"
    Wait = "wait"


@dataclass
class PartialPayment(DataClassJsonMixin):
    type: PaymentIntentResult
    transaction_id: int
    # Payment needs additional actions to complete if this is non-null.
    # If it is None then the payment is complete.
    action_info: Optional[PaymentAction]


def create_action_required_response(transaction: Transaction, payment_intent: PaymentIntent) -> PaymentAction:
    """The payment_intent requires customer action to be confirmed. Create response to client"""

    try:
        if payment_intent.next_action.type == PaymentIntentNextActionType.USE_STRIPE_SDK:
            return PaymentAction(
                type=PaymentIntentNextActionType.USE_STRIPE_SDK,
                client_secret=payment_intent.client_secret,
            )

        elif payment_intent.next_action.type == PaymentIntentNextActionType.REDIRECT_TO_URL:
            raise InternalServerError(log=f"unexpected next_action type, {payment_intent.next_action.type}")
>>>>>>> ae4100ae

        else:
            raise PaymentFailed(log=f"unknown next_action type, {next_action_type}")

    except Exception:
        # Fail transaction on all known and unknown errors to be safe, we won't charge a failed transaction.
        commit_fail_transaction(transaction)
        logger.info(f"failing transaction {transaction.id}, due to error when processing 3ds card")
        raise


def complete_payment_intent_transaction(transaction: Transaction, payment_intent: PaymentIntent) -> None:
<<<<<<< HEAD
    if PaymentIntentStatus(payment_intent.status) != PaymentIntentStatus.SUCCEEDED:
=======
    if payment_intent.status != PaymentIntentStatus.SUCCEEDED:
>>>>>>> ae4100ae
        raise InternalServerError(
            log=f"unexpected payment_intent status '{payment_intent.status}' for transaction {transaction.id} "
            f"this should be handled"
        )

    if transaction.status == Transaction.PENDING:
        payment_success(transaction)


def create_client_response(transaction: Transaction, payment_intent: PaymentIntent) -> Optional[PaymentAction]:
<<<<<<< HEAD
    status = PaymentIntentStatus(payment_intent.status)
    if status == PaymentIntentStatus.REQUIRES_ACTION:
        """ Requires further action on client side. """
=======
    if payment_intent.status == PaymentIntentStatus.REQUIRES_ACTION:
        """Requires further action on client side."""
>>>>>>> ae4100ae
        if not payment_intent.next_action:
            raise InternalServerError(f"intent next_action is required but missing ({payment_intent.next_action})")
        return create_action_required_response(transaction, payment_intent)

    elif status == PaymentIntentStatus.REQUIRES_CONFIRMATION:
        confirmed_intent = stripe.PaymentIntent.confirm(payment_intent.id)
        assert PaymentIntentStatus(confirmed_intent.status) != PaymentIntentStatus.REQUIRES_CONFIRMATION
        return create_client_response(transaction, confirmed_intent)

    elif status == PaymentIntentStatus.SUCCEEDED:
        payment_success(transaction)
        logger.info(f"succeeded: payment for transaction {transaction.id}, payment_intent id {payment_intent.id}")
        return None

    elif status == PaymentIntentStatus.REQUIRES_PAYMENT_METHOD:
        commit_fail_transaction(transaction)
        logger.info(f"failed: payment for transaction {transaction.id}, payment_intent id {payment_intent.id}")
        raise BadRequest(log=f"payment_intent requires payment method, either no method provided or the payment failed")

    else:
        raise InternalServerError(log=f"unexpected stripe payment_intent status {payment_intent.status}, this is a bug")

<<<<<<< HEAD
def confirm_stripe_payment_intent(data: Any) -> PartialPayment:
    """ Called by client after payment_intent next_action has been handled """
=======
>>>>>>> ae4100ae

def confirm_stripe_payment_intent(transaction_id: int) -> PartialPayment:
    """Called by client after payment_intent next_action has been handled"""
    pending = db_session.query(StripePending).filter_by(transaction_id=transaction_id).one()
    transaction = db_session.query(Transaction).get(transaction_id)
    if not transaction:
        raise BadRequest(f"unknown transaction ({transaction_id})")
    if transaction.status != Transaction.PENDING:
        raise BadRequest(f"transaction ({transaction_id}) is not pending")

<<<<<<< HEAD
    payment_intent = stripe.PaymentIntent.retrieve(payment_intent_id)
    assert PaymentIntentStatus(payment_intent.status) == PaymentIntentStatus.REQUIRES_CONFIRMATION
=======
    payment_intent = stripe.PaymentIntent.retrieve(pending.stripe_token)
    assert payment_intent.status == PaymentIntentStatus.REQUIRES_CONFIRMATION
>>>>>>> ae4100ae

    try:
        action_info = create_client_response(transaction, payment_intent)
    except CardError as e:
        # Reason can be for example: 'Your card's security code is incorrect'.
        commit_fail_transaction(transaction)
        err = PaymentFailed(log=f"Payment failed: {str(e)}", level=EXCEPTION)
        err.message = e.user_message
        raise err

<<<<<<< HEAD
    return PartialPayment(transaction_id=transaction.id, action_info=action_info)


def pay_with_stripe(transaction: Transaction, payment_method_id: str) -> Optional[PaymentAction]:
    """ Handle stripe payment, Returns dict containing data for further processing customer action or None. """
=======
    return PartialPayment(
        type=PaymentIntentResult.Success if action_info is None else PaymentIntentResult.RequiresAction,
        transaction_id=transaction.id,
        action_info=action_info,
    )


def pay_with_stripe(transaction: Transaction, payment_method_id: str) -> Optional[PaymentAction]:
    """Handle stripe payment, Returns dict containing data for further processing customer action or None."""
>>>>>>> ae4100ae

    try:
        member = db_session.query(Member).get(transaction.member_id)
        assert member is not None
        stripe_customer = get_stripe_customer(member, test_clock=None)
        assert stripe_customer is not None

        payment_intent = stripe.PaymentIntent.create(
            payment_method=payment_method_id,
            amount=convert_to_stripe_amount(transaction.amount),
            currency=CURRENCY,
<<<<<<< HEAD
            customer=stripe_customer.stripe_id,
            description=f'charge for transaction id {transaction.id}',
            confirmation_method='manual',
=======
            description=f"charge for transaction id {transaction.id}",
            confirmation_method="manual",
>>>>>>> ae4100ae
            confirm=True,
        )

        db_session.add(StripePending(transaction_id=transaction.id, stripe_token=payment_intent.stripe_id))

        logger.info(
            f"created stripe payment_intent for transaction {transaction.id}, payment_intent id {payment_intent.id}"
        )

        return create_client_response(transaction, payment_intent)
    except InvalidRequestError as e:
        raise_from_stripe_invalid_request_error(e)<|MERGE_RESOLUTION|>--- conflicted
+++ resolved
@@ -1,8 +1,5 @@
 from dataclasses import dataclass
-<<<<<<< HEAD
-=======
 from enum import Enum
->>>>>>> ae4100ae
 from logging import getLogger
 from time import sleep
 from typing import Any, Optional
@@ -13,10 +10,7 @@
 
 from stripe import PaymentIntent
 from membership.models import Member
-<<<<<<< HEAD
 from shop.stripe_subscriptions import get_stripe_customer
-=======
->>>>>>> ae4100ae
 from service.db import db_session
 from service.error import InternalServerError, EXCEPTION, BadRequest
 from shop.models import Transaction, StripePending
@@ -44,11 +38,7 @@
 
 
 def capture_stripe_payment_intent(transaction: Transaction, payment_intent: PaymentIntent) -> None:
-<<<<<<< HEAD
-    """ This is payment_intent is authorized and can be captured synchronously. """
-=======
     """This is payment_intent is authorized and can be captured synchronously."""
->>>>>>> ae4100ae
 
     if transaction.status != Transaction.PENDING:
         raise InternalServerError(
@@ -71,7 +61,6 @@
 class PaymentAction(DataClassJsonMixin):
     type: PaymentIntentNextActionType
     client_secret: str
-<<<<<<< HEAD
 
 @dataclass
 class PartialPayment(DataClassJsonMixin):
@@ -79,21 +68,6 @@
     # Payment needs additional actions to complete if this is non-null.
     # If it is None then the payment is complete.
     action_info: Optional[PaymentAction]
-
-def create_action_required_response(transaction: Transaction, payment_intent: PaymentIntent) -> PaymentAction:
-    """ The payment_intent requires customer action to be confirmed. Create response to client"""
-
-    try:
-        db_session.add(StripePending(transaction_id=transaction.id, stripe_token=payment_intent.id))
-        next_action_type = PaymentIntentNextActionType(payment_intent.next_action.type)
-
-        if next_action_type == PaymentIntentNextActionType.USE_STRIPE_SDK:
-            return PaymentAction(type=PaymentIntentNextActionType.USE_STRIPE_SDK, client_secret=payment_intent.client_secret)
-
-        elif next_action_type == PaymentIntentNextActionType.REDIRECT_TO_URL:
-            raise InternalServerError(log=f"unexpected next_action type, {next_action_type}")
-=======
-
 
 class PaymentIntentResult(str, Enum):
     Success = "success"
@@ -114,15 +88,15 @@
     """The payment_intent requires customer action to be confirmed. Create response to client"""
 
     try:
-        if payment_intent.next_action.type == PaymentIntentNextActionType.USE_STRIPE_SDK:
+        next_action_type = PaymentIntentNextActionType(payment_intent.next_action.type)
+        if next_action_type == PaymentIntentNextActionType.USE_STRIPE_SDK:
             return PaymentAction(
                 type=PaymentIntentNextActionType.USE_STRIPE_SDK,
                 client_secret=payment_intent.client_secret,
             )
 
-        elif payment_intent.next_action.type == PaymentIntentNextActionType.REDIRECT_TO_URL:
-            raise InternalServerError(log=f"unexpected next_action type, {payment_intent.next_action.type}")
->>>>>>> ae4100ae
+        elif next_action_type == PaymentIntentNextActionType.REDIRECT_TO_URL:
+            raise InternalServerError(log=f"unexpected next_action type, {next_action_type}")
 
         else:
             raise PaymentFailed(log=f"unknown next_action type, {next_action_type}")
@@ -135,11 +109,7 @@
 
 
 def complete_payment_intent_transaction(transaction: Transaction, payment_intent: PaymentIntent) -> None:
-<<<<<<< HEAD
     if PaymentIntentStatus(payment_intent.status) != PaymentIntentStatus.SUCCEEDED:
-=======
-    if payment_intent.status != PaymentIntentStatus.SUCCEEDED:
->>>>>>> ae4100ae
         raise InternalServerError(
             log=f"unexpected payment_intent status '{payment_intent.status}' for transaction {transaction.id} "
             f"this should be handled"
@@ -150,14 +120,9 @@
 
 
 def create_client_response(transaction: Transaction, payment_intent: PaymentIntent) -> Optional[PaymentAction]:
-<<<<<<< HEAD
     status = PaymentIntentStatus(payment_intent.status)
     if status == PaymentIntentStatus.REQUIRES_ACTION:
-        """ Requires further action on client side. """
-=======
-    if payment_intent.status == PaymentIntentStatus.REQUIRES_ACTION:
         """Requires further action on client side."""
->>>>>>> ae4100ae
         if not payment_intent.next_action:
             raise InternalServerError(f"intent next_action is required but missing ({payment_intent.next_action})")
         return create_action_required_response(transaction, payment_intent)
@@ -180,11 +145,6 @@
     else:
         raise InternalServerError(log=f"unexpected stripe payment_intent status {payment_intent.status}, this is a bug")
 
-<<<<<<< HEAD
-def confirm_stripe_payment_intent(data: Any) -> PartialPayment:
-    """ Called by client after payment_intent next_action has been handled """
-=======
->>>>>>> ae4100ae
 
 def confirm_stripe_payment_intent(transaction_id: int) -> PartialPayment:
     """Called by client after payment_intent next_action has been handled"""
@@ -195,13 +155,8 @@
     if transaction.status != Transaction.PENDING:
         raise BadRequest(f"transaction ({transaction_id}) is not pending")
 
-<<<<<<< HEAD
-    payment_intent = stripe.PaymentIntent.retrieve(payment_intent_id)
+    payment_intent = stripe.PaymentIntent.retrieve(pending.stripe_token)
     assert PaymentIntentStatus(payment_intent.status) == PaymentIntentStatus.REQUIRES_CONFIRMATION
-=======
-    payment_intent = stripe.PaymentIntent.retrieve(pending.stripe_token)
-    assert payment_intent.status == PaymentIntentStatus.REQUIRES_CONFIRMATION
->>>>>>> ae4100ae
 
     try:
         action_info = create_client_response(transaction, payment_intent)
@@ -212,13 +167,6 @@
         err.message = e.user_message
         raise err
 
-<<<<<<< HEAD
-    return PartialPayment(transaction_id=transaction.id, action_info=action_info)
-
-
-def pay_with_stripe(transaction: Transaction, payment_method_id: str) -> Optional[PaymentAction]:
-    """ Handle stripe payment, Returns dict containing data for further processing customer action or None. """
-=======
     return PartialPayment(
         type=PaymentIntentResult.Success if action_info is None else PaymentIntentResult.RequiresAction,
         transaction_id=transaction.id,
@@ -228,7 +176,6 @@
 
 def pay_with_stripe(transaction: Transaction, payment_method_id: str) -> Optional[PaymentAction]:
     """Handle stripe payment, Returns dict containing data for further processing customer action or None."""
->>>>>>> ae4100ae
 
     try:
         member = db_session.query(Member).get(transaction.member_id)
@@ -240,14 +187,9 @@
             payment_method=payment_method_id,
             amount=convert_to_stripe_amount(transaction.amount),
             currency=CURRENCY,
-<<<<<<< HEAD
             customer=stripe_customer.stripe_id,
-            description=f'charge for transaction id {transaction.id}',
-            confirmation_method='manual',
-=======
             description=f"charge for transaction id {transaction.id}",
             confirmation_method="manual",
->>>>>>> ae4100ae
             confirm=True,
         )
 
