from dataclasses import dataclass
from decimal import localcontext, Decimal, Rounded
from datetime import datetime, timezone
from logging import getLogger
<<<<<<< HEAD
from typing import Any, Dict, List, Optional, Tuple
=======
from typing import List, Optional, Tuple
>>>>>>> ae4100ae
from dataclasses_json import DataClassJsonMixin

from sqlalchemy.orm.exc import NoResultFound, MultipleResultsFound
from sqlalchemy.sql import func
from shop.stripe_discounts import get_discount_for_product, get_price_level_for_member
from shop.stripe_subscriptions import SubscriptionType, resume_paused_subscription


from membership.membership import add_membership_days
<<<<<<< HEAD
from membership.models import Member, Span
from multiaccessy.invite import ensure_accessy_labaccess, check_labaccess_requirements, \
    LabaccessRequirements
from multiaccessy.accessy import AccessyError
from service.api_definition import NEGATIVE_ITEM_COUNT, INVALID_ITEM_COUNT, EMPTY_CART, NON_MATCHING_SUMS
=======
from membership.models import Key, Span
from multiaccessy.invite import (
    ensure_accessy_labaccess,
    AccessyError,
    check_labaccess_requirements,
    LabaccessRequirements,
)
from service.api_definition import (
    NEGATIVE_ITEM_COUNT,
    INVALID_ITEM_COUNT,
    EMPTY_CART,
    NON_MATCHING_SUMS,
)
>>>>>>> ae4100ae
from service.db import db_session, nested_atomic
from service.error import InternalServerError, BadRequest, NotFound
from shop.email import (
    send_labaccess_extended_email,
    send_membership_updated_email,
    send_new_member_email,
    send_receipt_email,
)
from shop.filters import PRODUCT_FILTERS
from shop.models import (
    TransactionAction,
    TransactionContent,
    Transaction,
    ProductAction,
    PendingRegistration,
    StripePending,
    Product,
)
from shop.stripe_util import convert_to_stripe_amount

logger = getLogger("makeradmin")


class PaymentFailed(BadRequest):
    message = "Payment failed."

@dataclass
class CartItem(DataClassJsonMixin):
    id: int
    count: int

@dataclass
<<<<<<< HEAD
=======
class CartItem(DataClassJsonMixin):
    id: int
    count: int


@dataclass
>>>>>>> ae4100ae
class Purchase(DataClassJsonMixin):
    cart: List[CartItem]
    expected_sum: str
    stripe_payment_method_id: str
<<<<<<< HEAD
=======
    transaction_id: Optional[int] = None
>>>>>>> ae4100ae


def get_source_transaction(source_id: str) -> Optional[Transaction]:
    try:
        return (
            db_session.query(Transaction)
            .filter(Transaction.stripe_pending.any(StripePending.stripe_token == source_id))
            .with_for_update()
            .one()
        )
    except NoResultFound as e:
        return None
    except MultipleResultsFound as e:
        raise InternalServerError(log=f"stripe token {source_id} has multiple transactions, this is a bug") from e


@nested_atomic
<<<<<<< HEAD
def commit_transaction_to_db(member_id: int, total_amount: Decimal, contents: List[TransactionContent], stripe_card_source_id: str,
                             activates_member: bool=False) -> Transaction:
    """ Save as new transaction with transaction content in db and return it transaction. """
    
=======
def commit_transaction_to_db(
    member_id=None,
    total_amount=None,
    contents=None,
    activates_member=False,
) -> Transaction:
    """Save as new transaction with transaction content in db and return it transaction."""

>>>>>>> ae4100ae
    transaction = Transaction(member_id=member_id, amount=total_amount, status=Transaction.PENDING)

    db_session.add(transaction)
    db_session.flush()

    for content in contents:
        content.transaction_id = transaction.id
        db_session.add(content)
        db_session.flush()

        db_session.execute(
            """
            INSERT INTO webshop_transaction_actions (content_id, action_type, value, status)
            SELECT :content_id AS content_id, action_type, SUM(:count * value) AS value, :pending AS status
            FROM webshop_product_actions WHERE product_id=:product_id AND deleted_at IS NULL GROUP BY action_type
            """,
            {
                "content_id": content.id,
                "count": content.count,
                "pending": TransactionAction.PENDING,
                "product_id": content.product_id,
            },
        )

    if activates_member:
        # Mark this transaction as one that is for registering a member.
        db_session.add(PendingRegistration(transaction_id=transaction.id))

    return transaction


def commit_fail_transaction(transaction: Transaction) -> None:
    transaction.status = Transaction.FAILED
    db_session.add(transaction)
    db_session.flush()


def pending_actions_query(member_id: Optional[int]=None, transaction: Optional[Transaction]=None) -> Any:
    """
    Finds every item in a transaction and checks the actions it has, then checks to see if all those actions have
    been completed (and are not deleted). The actions that are valid for a transaction are precisely those that
    existed at the time the transaction was made. Therefore if an action is added to a product in the future,
    that action will *not* be retroactively applied to all existing transactions.
    """

    query = (
        db_session.query(TransactionAction, TransactionContent, Transaction)
        .join(TransactionAction.content)
        .join(TransactionContent.transaction)
        .filter(TransactionAction.status == TransactionAction.PENDING)
        .filter(Transaction.status == Transaction.COMPLETED)
    )

    if transaction:
        query = query.filter(Transaction.id == transaction.id)

    if member_id:
        query = query.filter(Transaction.member_id == member_id)

    return query


def pending_action_value_sum(member_id: int, action_type: str) -> int:
    """
    Sum all pending actions of type action_type for specified member
    """

    return int(
        pending_actions_query(member_id=member_id)
        .filter(TransactionAction.action_type == action_type)
        .with_entities(func.coalesce(func.sum(TransactionAction.value), 0))
        .scalar()
    )


def complete_pending_action(action: TransactionAction) -> None:
    action.status = TransactionAction.COMPLETED
    action.completed_at = datetime.utcnow()
    db_session.add(action)
    db_session.flush()


def activate_paused_labaccess_subscription(member_id: int, earliest_start_at: datetime) -> None:
    member = db_session.query(Member).get(member_id)
    if member is not None and member.stripe_labaccess_subscription_id is not None:
        resume_paused_subscription(member.member_id, SubscriptionType.LAB, earliest_start_at, test_clock=None)

def ship_add_labaccess_action(action: TransactionAction, transaction: Transaction, current_time: datetime, skip_ensure_accessy: bool=False) -> None:
    days_to_add = action.value
    assert days_to_add is not None

    state = check_labaccess_requirements(transaction.member_id)
    if state != LabaccessRequirements.OK:
<<<<<<< HEAD
        logger.info(f"skipping ship_add_labaccess_action because member {transaction.member_id} failed check_labaccess_requirements with {state.name}")
=======
        logger.info(
            f"skipping ship_add_labaccess_action because member {transaction.member_id} failed check_labaccess_requirements with {state}"
        )
>>>>>>> ae4100ae
        return

    assert transaction.created_at is not None
    earliest_start_date = max(current_time, transaction.created_at.astimezone(timezone.utc))
    labaccess_end = add_membership_days(
        transaction.member_id,
        Span.LABACCESS,
        days=days_to_add,
        creation_reason=f"transaction_action_id: {action.id}, transaction_id: {transaction.id}",
<<<<<<< HEAD
        # Note: passing created_at here is important during tests which use a simulated time
        earliest_start_date=earliest_start_date.date(),
    ).labaccess_end
    logger.info(f"Adding labaccess ({days_to_add} days) for member {transaction.member_id} until {labaccess_end}")
    
=======
    ).labaccess_end

>>>>>>> ae4100ae
    assert labaccess_end

    # After a member has been granted labaccess, we want to make sure that their subscription is active.
    # It may already be active, but if it's paused, we want to resume it.
    # Note: passing created_at here is important during tests which use a simulated time
    activate_paused_labaccess_subscription(transaction.member_id, earliest_start_date)
    complete_pending_action(action)
    send_labaccess_extended_email(transaction.member_id, days_to_add, labaccess_end)
    if not skip_ensure_accessy:
        ensure_accessy_labaccess(member_id=transaction.member_id)


def ship_add_membership_action(action: TransactionAction, transaction: Transaction, current_time: datetime) -> None:
    days_to_add = action.value
    assert days_to_add is not None
    assert transaction.created_at is not None

    membership_end = add_membership_days(
        transaction.member_id,
        Span.MEMBERSHIP,
        days=days_to_add,
        creation_reason=f"transaction_action_id: {action.id}, transaction_id: {transaction.id}",
        # Note: passing created_at here is important during tests which use a simulated time
        earliest_start_date=max(current_time, transaction.created_at.astimezone(timezone.utc)).date(),
    ).membership_end

    assert membership_end

    complete_pending_action(action)
    send_membership_updated_email(transaction.member_id, days_to_add, membership_end)


def activate_member(member: Member) -> None:
    logger.info(f"activating member {member.member_id}")
    member.deleted_at = None
    db_session.add(member)
    db_session.flush()
    send_new_member_email(member)
<<<<<<< HEAD
    
    
def create_transaction(member_id: int, purchase: Purchase, activates_member: bool, stripe_reference_id: str) -> Transaction:
    total_amount, contents = validate_order(member_id, purchase.cart, purchase.expected_sum)
    transaction = commit_transaction_to_db(member_id=member_id, total_amount=total_amount, contents=contents,
                                           activates_member=activates_member, stripe_card_source_id=stripe_reference_id)
=======

>>>>>>> ae4100ae

def create_transaction(
    member_id: int, purchase: Purchase, activates_member: bool
) -> Transaction:
    total_amount, contents = validate_order(member_id, purchase.cart, purchase.expected_sum)

    transaction = commit_transaction_to_db(
        member_id=member_id,
        total_amount=total_amount,
        contents=contents,
        activates_member=activates_member,
    )

    logger.info(
        f"created transaction {transaction.id}, total_amount={total_amount}, member_id={member_id}"
    )

    return transaction


def complete_transaction(transaction: Transaction) -> None:
    assert transaction.status == Transaction.PENDING

    transaction.status = Transaction.COMPLETED
    db_session.add(transaction)
    db_session.flush()
    logger.info(
        f"completing transaction {transaction.id}, payment confirmed"
        f", sending email receipt to member {transaction.member_id}"
    )
    send_receipt_email(transaction)


def ship_orders(ship_add_labaccess: bool=True, transaction_filter: Optional[Transaction]=None, member_id: Optional[int] = None, current_time: Optional[datetime] = None) -> None:
    """
    Completes all orders for purchasing lab access and updates existing keys with new dates.
    If a user does not meet requirements for order (for example labaccess needs phone, signed agreement etc), then the order will remain as not completed.
    If transaction is set this is done only for that transaction.
    """
<<<<<<< HEAD
    if current_time is None:
        current_time = datetime.now(timezone.utc)
    
    for action, content, transaction in pending_actions_query(member_id=member_id, transaction=transaction_filter):
=======
>>>>>>> ae4100ae

    for action, content, transaction in pending_actions_query(transaction=transaction):
        if ship_add_labaccess and action.action_type == ProductAction.ADD_LABACCESS_DAYS:
            try:
                ship_add_labaccess_action(action, transaction, current_time=current_time)
            except AccessyError as e:
                logger.warning(
                    f"failed to ensure accessy labacess, skipping, member (id {transaction.member_id}, number {transaction.member.member_number}) can self service add later: {e}"
                )

        if action.action_type == ProductAction.ADD_MEMBERSHIP_DAYS:
            ship_add_membership_action(action, transaction, current_time=current_time)


def ship_labaccess_orders(member_id: Optional[int]=None, skip_ensure_accessy: bool=False, current_time: Optional[datetime] = None) -> None:
    if current_time is None:
        current_time = datetime.now(timezone.utc)
    for action, content, transaction in pending_actions_query(member_id=member_id):
        if action.action_type == ProductAction.ADD_LABACCESS_DAYS:
            ship_add_labaccess_action(action, transaction, skip_ensure_accessy=skip_ensure_accessy, current_time=current_time)


@nested_atomic
def payment_success(transaction: Transaction) -> None:
    complete_transaction(transaction)
    ship_orders(ship_add_labaccess=False, transaction_filter=transaction)

    if db_session.query(PendingRegistration).filter(PendingRegistration.transaction_id == transaction.id).count():
        activate_member(transaction.member)


def process_cart(member_id: int, cart: List[CartItem]) -> Tuple[Decimal, List[TransactionContent]]:
    contents = []

    price_level = get_price_level_for_member(db_session.query(Member).get(member_id))

    with localcontext() as ctx:
        ctx.clear_flags()
        total_amount = Decimal(0)

        for item in cart:
            try:
                product_id = item.id
                product = db_session.query(Product).filter(Product.id == product_id, Product.deleted_at.is_(None)).one()
            except NoResultFound:
                raise NotFound(message=f"Could not find product with id {product_id}.")

            if product.price < 0:
                raise InternalServerError(log=f"Product {product_id} has a negative price.")

            count = item.count

            if count <= 0:
                raise BadRequest(
                    message=f"Bad product count for product {product_id}.",
                    what=NEGATIVE_ITEM_COUNT,
                )

            if count % product.smallest_multiple != 0:
                raise BadRequest(
                    f"Bad count for product {product_id}, must be in multiples "
                    f"of {product.smallest_multiple}, was {count}.",
                    what=INVALID_ITEM_COUNT,
                )

            if product.filter:
                PRODUCT_FILTERS[product.filter](item, member_id)
<<<<<<< HEAD
            
            discount = get_discount_for_product(product, price_level)
=======
>>>>>>> ae4100ae

            amount = Decimal(product.price) * Decimal(count) * (1 - discount.fraction_off)
            total_amount += amount

            content = TransactionContent(product_id=product_id, count=count, amount=amount)
            contents.append(content)

        if ctx.flags[Rounded]:
            # This can possibly happen with huge values, I suppose they will be caught below anyway but it's good to
            # catch in any case.
            raise InternalServerError("Internal server error", log="Rounding error when calculating cart sum.")

    return total_amount, contents


<<<<<<< HEAD
def validate_order(member_id: int, cart: List[CartItem], expected_amount: str) -> Tuple[Decimal, List[TransactionContent]]:
    """ Validate that the expected amount matches what in the cart. Returns total_amount and cart items. """
=======
def validate_order(
    member_id: int, cart: List[CartItem], expected_amount: str
) -> Tuple[Decimal, List[TransactionContent]]:
    """Validate that the expected amount matches what in the cart. Returns total_amount and cart items."""
>>>>>>> ae4100ae

    if not cart:
        raise BadRequest(message="No items in cart.", what=EMPTY_CART)

    total_amount, unsaved_contents = process_cart(member_id, cart)

    # Ensure that the frontend hasn't calculated the amount to pay incorrectly
    if abs(total_amount - Decimal(expected_amount)) > Decimal("0.01"):
        raise BadRequest(
            f"Expected total amount to pay to be {expected_amount} "
            f"but the cart items actually sum to {total_amount}.",
            what=NON_MATCHING_SUMS,
        )

    if total_amount < 5:
        raise BadRequest("Total amount too small, must be at least 5 SEK.")

    if total_amount > 10000:
        raise BadRequest("Maximum amount is 10 000 SEK.")

    # Assert that the amount can be converted to a valid stripe amount.
    convert_to_stripe_amount(total_amount)

    return total_amount, unsaved_contents<|MERGE_RESOLUTION|>--- conflicted
+++ resolved
@@ -2,11 +2,7 @@
 from decimal import localcontext, Decimal, Rounded
 from datetime import datetime, timezone
 from logging import getLogger
-<<<<<<< HEAD
 from typing import Any, Dict, List, Optional, Tuple
-=======
-from typing import List, Optional, Tuple
->>>>>>> ae4100ae
 from dataclasses_json import DataClassJsonMixin
 
 from sqlalchemy.orm.exc import NoResultFound, MultipleResultsFound
@@ -16,14 +12,7 @@
 
 
 from membership.membership import add_membership_days
-<<<<<<< HEAD
 from membership.models import Member, Span
-from multiaccessy.invite import ensure_accessy_labaccess, check_labaccess_requirements, \
-    LabaccessRequirements
-from multiaccessy.accessy import AccessyError
-from service.api_definition import NEGATIVE_ITEM_COUNT, INVALID_ITEM_COUNT, EMPTY_CART, NON_MATCHING_SUMS
-=======
-from membership.models import Key, Span
 from multiaccessy.invite import (
     ensure_accessy_labaccess,
     AccessyError,
@@ -36,7 +25,6 @@
     EMPTY_CART,
     NON_MATCHING_SUMS,
 )
->>>>>>> ae4100ae
 from service.db import db_session, nested_atomic
 from service.error import InternalServerError, BadRequest, NotFound
 from shop.email import (
@@ -69,23 +57,23 @@
     count: int
 
 @dataclass
-<<<<<<< HEAD
-=======
-class CartItem(DataClassJsonMixin):
-    id: int
-    count: int
-
-
-@dataclass
->>>>>>> ae4100ae
 class Purchase(DataClassJsonMixin):
     cart: List[CartItem]
     expected_sum: str
     stripe_payment_method_id: str
-<<<<<<< HEAD
-=======
+
+@dataclass
+class CartItem(DataClassJsonMixin):
+    id: int
+    count: int
+
+
+@dataclass
+class Purchase(DataClassJsonMixin):
+    cart: List[CartItem]
+    expected_sum: str
+    stripe_payment_method_id: str
     transaction_id: Optional[int] = None
->>>>>>> ae4100ae
 
 
 def get_source_transaction(source_id: str) -> Optional[Transaction]:
@@ -103,21 +91,10 @@
 
 
 @nested_atomic
-<<<<<<< HEAD
 def commit_transaction_to_db(member_id: int, total_amount: Decimal, contents: List[TransactionContent], stripe_card_source_id: str,
                              activates_member: bool=False) -> Transaction:
     """ Save as new transaction with transaction content in db and return it transaction. """
     
-=======
-def commit_transaction_to_db(
-    member_id=None,
-    total_amount=None,
-    contents=None,
-    activates_member=False,
-) -> Transaction:
-    """Save as new transaction with transaction content in db and return it transaction."""
-
->>>>>>> ae4100ae
     transaction = Transaction(member_id=member_id, amount=total_amount, status=Transaction.PENDING)
 
     db_session.add(transaction)
@@ -211,13 +188,9 @@
 
     state = check_labaccess_requirements(transaction.member_id)
     if state != LabaccessRequirements.OK:
-<<<<<<< HEAD
-        logger.info(f"skipping ship_add_labaccess_action because member {transaction.member_id} failed check_labaccess_requirements with {state.name}")
-=======
         logger.info(
             f"skipping ship_add_labaccess_action because member {transaction.member_id} failed check_labaccess_requirements with {state}"
         )
->>>>>>> ae4100ae
         return
 
     assert transaction.created_at is not None
@@ -227,16 +200,11 @@
         Span.LABACCESS,
         days=days_to_add,
         creation_reason=f"transaction_action_id: {action.id}, transaction_id: {transaction.id}",
-<<<<<<< HEAD
         # Note: passing created_at here is important during tests which use a simulated time
         earliest_start_date=earliest_start_date.date(),
     ).labaccess_end
     logger.info(f"Adding labaccess ({days_to_add} days) for member {transaction.member_id} until {labaccess_end}")
-    
-=======
-    ).labaccess_end
-
->>>>>>> ae4100ae
+
     assert labaccess_end
 
     # After a member has been granted labaccess, we want to make sure that their subscription is active.
@@ -275,22 +243,12 @@
     db_session.add(member)
     db_session.flush()
     send_new_member_email(member)
-<<<<<<< HEAD
-    
-    
-def create_transaction(member_id: int, purchase: Purchase, activates_member: bool, stripe_reference_id: str) -> Transaction:
-    total_amount, contents = validate_order(member_id, purchase.cart, purchase.expected_sum)
-    transaction = commit_transaction_to_db(member_id=member_id, total_amount=total_amount, contents=contents,
-                                           activates_member=activates_member, stripe_card_source_id=stripe_reference_id)
-=======
-
->>>>>>> ae4100ae
+
 
 def create_transaction(
     member_id: int, purchase: Purchase, activates_member: bool
 ) -> Transaction:
     total_amount, contents = validate_order(member_id, purchase.cart, purchase.expected_sum)
-
     transaction = commit_transaction_to_db(
         member_id=member_id,
         total_amount=total_amount,
@@ -324,15 +282,10 @@
     If a user does not meet requirements for order (for example labaccess needs phone, signed agreement etc), then the order will remain as not completed.
     If transaction is set this is done only for that transaction.
     """
-<<<<<<< HEAD
     if current_time is None:
         current_time = datetime.now(timezone.utc)
-    
+
     for action, content, transaction in pending_actions_query(member_id=member_id, transaction=transaction_filter):
-=======
->>>>>>> ae4100ae
-
-    for action, content, transaction in pending_actions_query(transaction=transaction):
         if ship_add_labaccess and action.action_type == ProductAction.ADD_LABACCESS_DAYS:
             try:
                 ship_add_labaccess_action(action, transaction, current_time=current_time)
@@ -398,11 +351,8 @@
 
             if product.filter:
                 PRODUCT_FILTERS[product.filter](item, member_id)
-<<<<<<< HEAD
             
             discount = get_discount_for_product(product, price_level)
-=======
->>>>>>> ae4100ae
 
             amount = Decimal(product.price) * Decimal(count) * (1 - discount.fraction_off)
             total_amount += amount
@@ -418,15 +368,10 @@
     return total_amount, contents
 
 
-<<<<<<< HEAD
-def validate_order(member_id: int, cart: List[CartItem], expected_amount: str) -> Tuple[Decimal, List[TransactionContent]]:
-    """ Validate that the expected amount matches what in the cart. Returns total_amount and cart items. """
-=======
 def validate_order(
     member_id: int, cart: List[CartItem], expected_amount: str
 ) -> Tuple[Decimal, List[TransactionContent]]:
     """Validate that the expected amount matches what in the cart. Returns total_amount and cart items."""
->>>>>>> ae4100ae
 
     if not cart:
         raise BadRequest(message="No items in cart.", what=EMPTY_CART)
