from membership.models import Member
from service.entity import Entity, ExpandField, ASC, DESC
from shop.models import (
    ProductImage,
    Transaction,
    TransactionContent,
    Product,
    TransactionAction,
    ProductCategory,
    ProductAction,
<<<<<<< HEAD
    TransactionAccount,
    TransactionCostCenter,
    ProductAccountsCostCenters,
=======
    GiftCard,
    ProductGiftCardMapping,
>>>>>>> 3459456c
)
from shop.ordered_entity import OrderedEntity
from shop.product_image_entity import ProductImageEntity

category_entity = OrderedEntity(ProductCategory)


product_entity = OrderedEntity(
    Product,
    default_sort_column="name",
    default_sort_order=ASC,
    search_columns=("name", "description"),
    expand_fields={
        "product_accounting": ExpandField(
            Product.product_accounting,
            [ProductAccountsCostCenters.account_id, ProductAccountsCostCenters.cost_center_id],
        )
    },
)


product_action_entity = Entity(ProductAction)


product_image_entity = ProductImageEntity(
    ProductImage,
    search_columns=("name",),
)


transaction_entity = Entity(
    Transaction,
    expand_fields={
        "member": ExpandField(Transaction.member, [Member.firstname, Member.lastname, Member.member_number])
    },
    search_columns=("id", "created_at", "status", "member_id", "amount"),
)


transaction_content_entity = Entity(
    TransactionContent,
    default_sort_column=None,
    expand_fields={"product": ExpandField(TransactionContent.product, [Product.name])},
)


transaction_action_entity = Entity(
    TransactionAction,
    default_sort_column=None,
)

<<<<<<< HEAD

transaction_account_entity = OrderedEntity(
    TransactionAccount,
    default_sort_column="account",
    default_sort_order=ASC,
    search_columns=("account", "description"),
)

transaction_cost_center_entity = OrderedEntity(
    TransactionCostCenter,
    default_sort_column="cost_center",
    default_sort_order=ASC,
    search_columns=("cost_center", "description"),
)

product_accounting_entity = Entity(
    ProductAccountsCostCenters,
    default_sort_column="id",
    default_sort_order=ASC,
    search_columns=("cost_center_id", "account_id"),
=======
gift_card_entity = Entity(
    GiftCard,
    default_sort_column="id",
    default_sort_order=DESC,
    search_columns=("id", "created_at", "status", "email"),
)

gift_card_content_entity = Entity(
    ProductGiftCardMapping,
    default_sort_column="id",
    default_sort_order=DESC,
    expand_fields={"product": ExpandField(ProductGiftCardMapping.product, [Product.name])},
>>>>>>> 3459456c
)<|MERGE_RESOLUTION|>--- conflicted
+++ resolved
@@ -8,14 +8,11 @@
     TransactionAction,
     ProductCategory,
     ProductAction,
-<<<<<<< HEAD
     TransactionAccount,
     TransactionCostCenter,
     ProductAccountsCostCenters,
-=======
     GiftCard,
     ProductGiftCardMapping,
->>>>>>> 3459456c
 )
 from shop.ordered_entity import OrderedEntity
 from shop.product_image_entity import ProductImageEntity
@@ -67,7 +64,6 @@
     default_sort_column=None,
 )
 
-<<<<<<< HEAD
 
 transaction_account_entity = OrderedEntity(
     TransactionAccount,
@@ -88,7 +84,8 @@
     default_sort_column="id",
     default_sort_order=ASC,
     search_columns=("cost_center_id", "account_id"),
-=======
+)
+
 gift_card_entity = Entity(
     GiftCard,
     default_sort_column="id",
@@ -101,5 +98,4 @@
     default_sort_column="id",
     default_sort_order=DESC,
     expand_fields={"product": ExpandField(ProductGiftCardMapping.product, [Product.name])},
->>>>>>> 3459456c
 )