<<<<<<< HEAD
from typing import Optional
from flask import request
=======
from flask import request
import pymysql
from sqlalchemy.exc import IntegrityError
from pymysql.constants.ER import DUP_ENTRY
>>>>>>> 48b1ac9f
from membership.models import Member

from membership.member_auth import check_and_hash_password
from service.db import db_session
from service.entity import Entity
from logging import getLogger


logger = getLogger('makeradmin')


def handle_password(data):
    data.pop('password', None)
    unhashed_password = data.pop('unhashed_password', None)
    if unhashed_password is not None:
        data['password'] = check_and_hash_password(unhashed_password)

<<<<<<< HEAD
class RaceCondition(Exception):
    pass

=======
>>>>>>> 48b1ac9f
class MemberEntity(Entity):
    """
    Special handling of Member, requires subclassing entity:

    * Member member_number should be auto increment but mysql only supports one auto increment per table,
    can solve it with a trigger or like this using an explicit mysql lock.

    * Unhashed password should be hashed on save.
    """

    def create(self, data=None, commit=True):
        if data is None:
            data = request.json or {}

        handle_password(data)

        assert 'member_number' not in data
        # Locking was used here previously, but that did not work well with transactions
        # so now we use transactions to solve EVERYTHING.
        # In practice we will never get a race here, except possibly in tests that run in parallel.
        while True:
            try:
                with db_session.begin_nested():
<<<<<<< HEAD
                    max_member_number, = db_session.execute("SELECT COALESCE(MAX(member_number), 999) FROM membership_members").fetchone()
                    data['member_number'] = max_member_number + 1
                    # We must not commit here, because that will end our transaction
                    obj = self.to_obj(self._create_internal(data, commit=False))
                    logger.info(f"created member with number {data['member_number']}")
                    if db_session.query(self.model).filter(Member.member_number == data['member_number']).count() != 1:
                        raise RaceCondition()

                    if commit:
                        db_session.commit()
                    return obj
            except RaceCondition as e:
                print("Race condition when creating member, retrying...")
                # Try again
                continue
=======
                    data = data.copy()
                    max_member_number, = db_session.execute("SELECT COALESCE(MAX(member_number), 999) FROM membership_members").fetchone()
                    data['member_number'] = max_member_number + 1
                    # We must not commit here, because that will end our transaction, and the to_obj call will fail
                    member: Member = self._create_internal(data, commit=False)
                    logger.info(f"created member with number {member.member_number}")

                    obj = self.to_obj(member)
                    if commit:
                        db_session.commit()
                    return obj
            except IntegrityError as e:
                # Check if we have got a duplicate member number
                if isinstance(e.orig, pymysql.err.IntegrityError):
                    errno, error = e.orig.args
                    if errno == DUP_ENTRY and "membership_members_member_number_index" in error:
                        print("Race condition when creating member, retrying...")
                        continue
                    else:
                        raise e
                else:
                    raise e
>>>>>>> 48b1ac9f

    def update(self, entity_id: int, commit=True):
        data = request.json or {}
        handle_password(data)
        return self._update_internal(entity_id, data, commit=commit)

    def delete(self, entity_id: int, commit=False) -> None:
        # Do an import here to avoid circular imports
        from shop import stripe_subscriptions
        # Ensure that if a member is deleted, all of their stripe data is deleted as well (including subscriptions)
        # Note: This will throw NotFound if the member doesn't exist, which is fine.
        stripe_subscriptions.delete_stripe_customer(entity_id)
        return super().delete(entity_id, commit)<|MERGE_RESOLUTION|>--- conflicted
+++ resolved
@@ -1,12 +1,7 @@
-<<<<<<< HEAD
-from typing import Optional
-from flask import request
-=======
 from flask import request
 import pymysql
 from sqlalchemy.exc import IntegrityError
 from pymysql.constants.ER import DUP_ENTRY
->>>>>>> 48b1ac9f
 from membership.models import Member
 
 from membership.member_auth import check_and_hash_password
@@ -24,26 +19,20 @@
     if unhashed_password is not None:
         data['password'] = check_and_hash_password(unhashed_password)
 
-<<<<<<< HEAD
-class RaceCondition(Exception):
-    pass
-
-=======
->>>>>>> 48b1ac9f
 class MemberEntity(Entity):
     """
     Special handling of Member, requires subclassing entity:
-
+    
     * Member member_number should be auto increment but mysql only supports one auto increment per table,
     can solve it with a trigger or like this using an explicit mysql lock.
-
+    
     * Unhashed password should be hashed on save.
     """
-
+    
     def create(self, data=None, commit=True):
         if data is None:
             data = request.json or {}
-
+            
         handle_password(data)
 
         assert 'member_number' not in data
@@ -53,23 +42,6 @@
         while True:
             try:
                 with db_session.begin_nested():
-<<<<<<< HEAD
-                    max_member_number, = db_session.execute("SELECT COALESCE(MAX(member_number), 999) FROM membership_members").fetchone()
-                    data['member_number'] = max_member_number + 1
-                    # We must not commit here, because that will end our transaction
-                    obj = self.to_obj(self._create_internal(data, commit=False))
-                    logger.info(f"created member with number {data['member_number']}")
-                    if db_session.query(self.model).filter(Member.member_number == data['member_number']).count() != 1:
-                        raise RaceCondition()
-
-                    if commit:
-                        db_session.commit()
-                    return obj
-            except RaceCondition as e:
-                print("Race condition when creating member, retrying...")
-                # Try again
-                continue
-=======
                     data = data.copy()
                     max_member_number, = db_session.execute("SELECT COALESCE(MAX(member_number), 999) FROM membership_members").fetchone()
                     data['member_number'] = max_member_number + 1
@@ -92,17 +64,8 @@
                         raise e
                 else:
                     raise e
->>>>>>> 48b1ac9f
 
     def update(self, entity_id: int, commit=True):
         data = request.json or {}
         handle_password(data)
-        return self._update_internal(entity_id, data, commit=commit)
-
-    def delete(self, entity_id: int, commit=False) -> None:
-        # Do an import here to avoid circular imports
-        from shop import stripe_subscriptions
-        # Ensure that if a member is deleted, all of their stripe data is deleted as well (including subscriptions)
-        # Note: This will throw NotFound if the member doesn't exist, which is fine.
-        stripe_subscriptions.delete_stripe_customer(entity_id)
-        return super().delete(entity_id, commit)+        return self._update_internal(entity_id, data, commit=commit)