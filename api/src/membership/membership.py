from dataclasses import dataclass
from datetime import date, timedelta

from sqlalchemy import func

from membership.models import Span, Member
from service.api_definition import NOT_UNIQUE
from service.db import db_session
from service.error import UnprocessableEntity, PreconditionFailed
from service.util import date_to_str
from typing import Any, Dict, List, Optional, Set, Tuple, TypeVar


@dataclass(frozen=True)
class MembershipData:
    membership_end: Optional[date]
    membership_active: bool
    labaccess_end: Optional[date]
    labaccess_active: bool
    special_labaccess_end: Optional[date]
    special_labaccess_active: bool

    # Should this member have access to the lab.
    effective_labaccess_end: Optional[date]
    effective_labaccess_active: bool

    def as_json(self) -> Dict[str, Optional[Any]]:
        return dict(
            membership_end=date_to_str(self.membership_end),
            membership_active=self.membership_active,
            labaccess_end=date_to_str(self.labaccess_end),
            labaccess_active=self.labaccess_active,
            special_labaccess_end=date_to_str(self.special_labaccess_end),
            special_labaccess_active=self.special_labaccess_active,
            effective_labaccess_end=date_to_str(self.effective_labaccess_end),
            effective_labaccess_active=self.effective_labaccess_active,
        )


T = TypeVar("T")


def max_or_none(*args: T) -> Optional[T]:
    items = [i for i in args if i is not None]
    if items:
        return max(items)
    return None


def get_membership_summary(member_id: int, at_date: Optional[date] = None) -> MembershipData:
    return get_membership_summaries([member_id], at_date)[0]


def get_membership_summaries(member_ids: List[int], at_date: Optional[date] = None) -> List[MembershipData]:
    """Returns a list of MembershipData for each member in member_ids."""

    # Speed up the database query for the common special case that member_ids is a list with exactly 1 element.
    # In other cases we will extract information about every member.
    # Since the method is only used with either 1 member or all members in the database this is reasonable.
    span_filter = Span.member_id == member_ids[0] if len(member_ids) == 1 else True

    if at_date is None:
        at_date = date.today()

    # Converts a list of rows of IDs to a set of them
    def setify(rows: List[Any]) -> Set[Any]:
        return set(r[0] for r in rows)

    # Converts a list of rows of IDs and values to a map from id to value
    def mapify(rows: List[Any]) -> Dict[Any, Any]:
        return {r[0]: r[1] for r in rows}

    labaccess_active = setify(
        db_session.query(Span.member_id)
        .filter(
            span_filter,
            Span.type == Span.LABACCESS,
            Span.startdate <= at_date,
            Span.enddate >= at_date,
            Span.deleted_at.is_(None),
        )
        .group_by(Span.member_id)
        .all()
    )

    labaccess_end = mapify(
        db_session.query(Span.member_id, func.max(Span.enddate))
        .filter(span_filter, Span.type == Span.LABACCESS, Span.deleted_at.is_(None))
        .group_by(Span.member_id)
        .all()
    )

    membership_active = setify(
        db_session.query(Span.member_id)
        .filter(
            span_filter,
            Span.type == Span.MEMBERSHIP,
            Span.startdate <= at_date,
            Span.enddate >= at_date,
            Span.deleted_at.is_(None),
        )
        .all()
    )

    membership_end = mapify(
        db_session.query(Span.member_id, func.max(Span.enddate))
        .filter(span_filter, Span.type == Span.MEMBERSHIP, Span.deleted_at.is_(None))
        .group_by(Span.member_id)
        .all()
    )

    special_labaccess_active = setify(
        db_session.query(Span.member_id)
        .filter(
            span_filter,
            Span.type == Span.SPECIAL_LABACESS,
            Span.startdate <= at_date,
            Span.enddate >= at_date,
            Span.deleted_at.is_(None),
        )
        .group_by(Span.member_id)
        .all()
    )

    special_labaccess_end = mapify(
        db_session.query(Span.member_id, func.max(Span.enddate))
        .filter(span_filter, Span.type == Span.SPECIAL_LABACESS, Span.deleted_at.is_(None))
        .group_by(Span.member_id)
        .all()
    )

    memberships: List[MembershipData] = []
    for id in member_ids:
        # Create the MembershipData structure
        # Note that the dict.get method returns None if the key doesn't exist in the map
        memberships.append(
            MembershipData(
                labaccess_end=labaccess_end.get(id),
                labaccess_active=id in labaccess_active,
                special_labaccess_end=special_labaccess_end.get(id),
                special_labaccess_active=id in special_labaccess_active,
                membership_end=membership_end.get(id),
                membership_active=id in membership_active,
                effective_labaccess_end=max_or_none(labaccess_end.get(id), special_labaccess_end.get(id)),
                effective_labaccess_active=(id in labaccess_active) or (id in special_labaccess_active),
            )
        )
    return memberships


def get_members_and_membership() -> Tuple[List[Member], List[MembershipData]]:
    members: List[Member] = db_session.query(Member).filter(Member.deleted_at.is_(None))
    memberships = get_membership_summaries([m.member_id for m in members])

    return members, memberships


def add_membership_days(
    member_id: int,
    span_type: str,
    days: int,
    creation_reason: Optional[str] = None,
    earliest_start_date: Optional[date] = None,
) -> MembershipData:
    assert days >= 0

    old_span = db_session.query(Span).filter_by(creation_reason=creation_reason).first()
    if old_span:
        if days == (old_span.enddate - old_span.startdate).days and span_type == old_span.type:
            # Duplicate add days can happend because the code that handles the transactions is not yet done in a db
            # transaction, there are also an external script for handling puchases in ticktail that can create
            # dupllicates.
            return get_membership_summary(member_id)
        raise UnprocessableEntity(f"Duplicate entry.", fields="creation_reason", what=NOT_UNIQUE)

    if not earliest_start_date:
        earliest_start_date = date.today()

    (last_end,) = (
        db_session.query(func.max(Span.enddate))
        .filter(Span.member_id == member_id, Span.type == span_type, Span.deleted_at.is_(None))
        .first()
    )

    if not last_end or last_end < earliest_start_date:
        last_end = earliest_start_date

    end = last_end + timedelta(days=days)

    span = Span(member_id=member_id, startdate=last_end, enddate=end, type=span_type, creation_reason=creation_reason)
    db_session.add(span)
    db_session.flush()

    return get_membership_summary(member_id)


def get_access_summary(member_id: int):
    from multiaccessy.accessy import accessy_session

    if accessy_session is None:
<<<<<<< HEAD
        return dict(
            in_org=False,
            pending_invite_count=0,
            access_permission_group_names=[]
        )
    member: Member = (
        db_session
            .query(Member)
            .filter(Member.member_id == member_id)
            .one()
    )
=======
        return PreconditionFailed(f"Accessy is not configured.")
    member: Member = db_session.query(Member).filter(Member.member_id == member_id).one()
>>>>>>> 9cd50f00

    msisdn = member.phone
    pending_invite_count = sum(1 for no in accessy_session.get_pending_invitations() if no == msisdn)
    groups = accessy_session.get_user_groups(msisdn)

    return dict(
        in_org=accessy_session.is_in_org(msisdn),
        pending_invite_count=pending_invite_count,
        access_permission_group_names=groups,
    )<|MERGE_RESOLUTION|>--- conflicted
+++ resolved
@@ -198,22 +198,8 @@
     from multiaccessy.accessy import accessy_session
 
     if accessy_session is None:
-<<<<<<< HEAD
-        return dict(
-            in_org=False,
-            pending_invite_count=0,
-            access_permission_group_names=[]
-        )
-    member: Member = (
-        db_session
-            .query(Member)
-            .filter(Member.member_id == member_id)
-            .one()
-    )
-=======
-        return PreconditionFailed(f"Accessy is not configured.")
+        return dict(in_org=False, pending_invite_count=0, access_permission_group_names=[])
     member: Member = db_session.query(Member).filter(Member.member_id == member_id).one()
->>>>>>> 9cd50f00
 
     msisdn = member.phone
     pending_invite_count = sum(1 for no in accessy_session.get_pending_invitations() if no == msisdn)
