from logging import INFO

from dotenv import dotenv_values, find_dotenv
from rocky.config import Config, Dict, Env

from service.logging import logger


class DotEnvFile(Dict):
    """ Config reader to read from docker .env file. """
    
    def __init__(self, name=None, **kwargs):
        filename = find_dotenv()
        if not filename:
            logger.info("could not find .env file, skipping")
            env = {}
        else:
            logger.info(f"loading .env file from {filename}")
            env = dotenv_values()
        
        super().__init__(env, name=name or filename, **kwargs)


default = Dict(name="default", src=dict(
    MYSQL_HOST='localhost',
    MYSQL_PORT=3306,
    MYSQL_USER='makeradmin',
    MYSQL_DB='makeradmin',
    SHOP_URL='http://backend',
    MEMBER_URL='http://backend',
    STATISTICS_URL='http://backend',
    EMAIL_DISPATCHER_URL='http://email-dispatcher',
<<<<<<< HEAD
    MAILGUN_KEY='',
    MAILGUN_DOMAIN='',
    MAILGUN_FROM='',
    MAILGUN_TO_OVERRIDE='',
=======
>>>>>>> 8038fe5e
))
env = Env()
dot_env = DotEnvFile()

config = Config(env, dot_env, default, log_level=INFO)


def get_mysql_config():
    host = config.get('MYSQL_HOST')
    port = int(config.get('MYSQL_PORT'))
    db = config.get('MYSQL_DB')
    user = config.get('MYSQL_USER')
    pwd = config.get('MYSQL_PASS', log_value=False)
    if not pwd: raise Exception("config MYSQL_PASS is required")
    
    return dict(host=host, port=port, db=db, user=user, pwd=pwd)<|MERGE_RESOLUTION|>--- conflicted
+++ resolved
@@ -29,14 +29,10 @@
     SHOP_URL='http://backend',
     MEMBER_URL='http://backend',
     STATISTICS_URL='http://backend',
-    EMAIL_DISPATCHER_URL='http://email-dispatcher',
-<<<<<<< HEAD
     MAILGUN_KEY='',
     MAILGUN_DOMAIN='',
     MAILGUN_FROM='',
     MAILGUN_TO_OVERRIDE='',
-=======
->>>>>>> 8038fe5e
 ))
 env = Env()
 dot_env = DotEnvFile()
