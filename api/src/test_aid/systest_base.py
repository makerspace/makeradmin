--- conflicted
+++ resolved
@@ -14,17 +14,11 @@
 from selenium.webdriver.remote import webdriver as remote
 from selenium.webdriver.support.wait import WebDriverWait
 from service.config import get_mysql_config
-<<<<<<< HEAD
-from service.db import create_mysql_engine, db_session_factory, db_session
-from shop.stripe_constants import EventType
-from shop.stripe_setup import setup_stripe, are_stripe_keys_live
-=======
 from service.db import create_mysql_engine, db_session, db_session_factory
 from shop.stripe_constants import EventType
 from shop.stripe_setup import are_stripe_keys_live, are_stripe_keys_set, setup_stripe
 from sqlalchemy import create_engine
 
->>>>>>> 029084e7
 from test_aid.api import ApiFactory, ApiResponse
 from test_aid.db import DbFactory
 from test_aid.obj import DEFAULT_PASSWORD
@@ -66,20 +60,12 @@
     def setUpClass(self) -> None:
         super().setUpClass()
 
-<<<<<<< HEAD
-        if are_stripe_keys_live():
-            raise Exception(
-                "Live Stripe keys detected during test setup. Using live keys in tests is prohibited to prevent unintended side effects."
-            )
-        setup_stripe(private=False)
-=======
         if are_stripe_keys_set():
             if are_stripe_keys_live():
                 raise Exception(
                     "Live Stripe keys detected during test setup. Using live keys in tests is prohibited to prevent unintended side effects."
                 )
             setup_stripe(private=False)
->>>>>>> 029084e7
 
         # Make sure sessions is removed so it is not using another engine in this thread.
         db_session.remove()
