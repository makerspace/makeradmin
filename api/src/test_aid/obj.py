--- conflicted
+++ resolved
@@ -4,16 +4,12 @@
 from typing import Any, Dict
 
 from basic_types.enums import PriceLevel
+from box_terminator.models import StorageItem, StorageMessage, StorageMessageType, StorageType
 from faker import Faker
 from membership.models import Member, Span
-from box_terminator.models import StorageItem, StorageMessage, StorageType, StorageMessageType
 from messages.models import Message
-<<<<<<< HEAD
-from shop.models import ProductAction
-=======
 from shop.models import ProductAction, Transaction
 
->>>>>>> 029084e7
 from test_aid.test_util import random_str
 
 DEFAULT_PASSWORD = "D9ub8$13"
@@ -37,7 +33,7 @@
         self.phone_request = None
         self.storage_message_type = None
         self.storage_message = None
-        self.storage_type: Optional[StorageType] = None
+        self.storage_type: None
         self.storage_item = None
         seed()
 
