import re
from datetime import datetime
from random import choice, randint, seed
from typing import Any, Dict

from basic_types.enums import PriceLevel
from faker import Faker
from membership.models import Member, Span
from messages.models import Message
<<<<<<< HEAD
from shop.models import ProductAction, Transaction, TransactionContent
=======
from shop.models import ProductAction, Transaction

>>>>>>> 91258c9f
from test_aid.test_util import random_str

DEFAULT_PASSWORD = "D9ub8$13"


class ObjFactory:
    """Create dicts representing entities."""

    def __init__(self, test):
        self.test = test
        self.fake = Faker("sv_SE")

        self.member = None
        self.group = None
        self.category = None
        self.product = None
        self.action = None
        self.key = None
        self.span = None
        self.message = None
        self.phone_request = None
        self.transaction = None
        self.transaction_content = None

        seed()

    def create_member(self, **kwargs) -> Dict[str, Any]:
        firstname = self.fake.first_name()
        lastname = self.fake.last_name()
        obj = dict(
            firstname=firstname,
            lastname=lastname,
            password=None,
            address_street=self.fake.street_name(),
            address_extra="N/A",
            address_zipcode=randint(10000, 99999),
            address_city=self.fake.city(),
            address_country=self.fake.country_code(representation="alpha-2"),
            phone=random_phone_number(),
            civicregno=f"19901011{randint(1000, 9999):04d}",
            email=re.sub(
                "[^a-zA-Z0-9.!#$%&'*+\\/=?^_`{|}~\\-@\\.]",
                "_",
                f"{firstname}.{lastname}+{random_str(6)}@bmail.com".lower().replace(" ", "_"),
            ),
            price_level=PriceLevel.Normal.value,
            price_level_motivation=None,
            pending_activation=False,
        )
        obj.update(kwargs)
        self.member = obj
        return self.member

    def create_phone_request(self, **kwargs):
        obj = dict(
            phone=random_phone_number(),
            validation_code=randint(1, 999999),
            completed=False,
            timestamp=datetime.now(),
        )
        obj.update(kwargs)
        self.phone_request = obj
        return self.phone_request

    def create_group(self, **kwargs):
        obj = dict(
            name=f"group-{random_str(12)}",
            title=f"group-title-{random_str(12)}",
            description=self.fake.bs(),
        )
        obj.update(kwargs)
        self.group = obj
        return self.group

    def create_key(self, **kwargs) -> Dict[str, str]:
        obj = dict(
            tagid=str(randint(int(1e12), int(9e12))),
            description=self.fake.bs(),
        )
        obj.update(kwargs)
        self.key = obj
        return self.key

    def create_span(self, **kwargs):
        obj = dict(
            startdate=self.test.date(days=-randint(40, 60)),
            enddate=self.test.date(days=-randint(10, 30)),
            type=choice((Span.LABACCESS, Span.MEMBERSHIP, Span.SPECIAL_LABACESS)),
            creation_reason=random_str(),
        )
        obj.update(kwargs)
        self.span = obj
        return self.span

    def create_category(self, **kwargs):
        obj = dict(
            name=f"category-{random_str(12)}",
            display_order=randint(int(1e8), int(9e8)),
        )
        obj.update(kwargs)
        self.category = obj
        return self.category

    def create_product(self, **kwargs):
        category_id = kwargs.pop("category_id", None) or (self.category and self.category["id"])
        obj = dict(
            name=f"product-{random_str(12)}",
            price=100.0,
            description=self.fake.bs(),
            unit="st",
            display_order=randint(int(1e8), int(9e8)),
            smallest_multiple=1,
            filter=None,
            category_id=category_id,
            product_metadata=dict(),
        )
        obj.update(kwargs)
        self.product = obj
        return self.product

    def create_product_action(self, **kwargs):
        obj = dict(
            product_id=0,
            action_type=ProductAction.ADD_MEMBERSHIP_DAYS,
            value=365,
        )
        obj.update(**kwargs)
        self.action = obj
        return self.action

    def create_message(self, **kwargs):
        obj = dict(
            subject=random_str(),
            body=self.fake.bs(),
            recipient=self.fake.email(),
            status=Message.QUEUED,
        )
        obj.update(**kwargs)
        self.message = obj
        return self.message

    def create_transaction(self, **kwargs) -> Transaction:
        member_id = kwargs.pop("member_id", None) or (self.member and self.member["member_id"])
        obj = dict(
            status=Transaction.COMPLETED,
            amount=100.0,
            member_id=member_id,
        )
        obj.update(**kwargs)
        self.transaction = obj
        return self.transaction

    def create_transaction_content(self, **kwargs) -> TransactionContent:
        transaction_id = kwargs.pop("transaction_id", None) or (self.transaction and self.transaction["id"])
        product_id = kwargs.pop("product_id", None) or (self.product and self.product["id"])
        obj = dict(
            transaction_id=transaction_id,
            product_id=product_id,
            count=1,
            amount=100.0,
        )
        obj.update(**kwargs)
        self.transaction_content = obj
        return self.transaction_content


def random_phone_number() -> str:
    return f"070-1{randint(int(1e6), int(9e6)):06d}"<|MERGE_RESOLUTION|>--- conflicted
+++ resolved
@@ -7,12 +7,8 @@
 from faker import Faker
 from membership.models import Member, Span
 from messages.models import Message
-<<<<<<< HEAD
 from shop.models import ProductAction, Transaction, TransactionContent
-=======
-from shop.models import ProductAction, Transaction
 
->>>>>>> 91258c9f
 from test_aid.test_util import random_str
 
 DEFAULT_PASSWORD = "D9ub8$13"
