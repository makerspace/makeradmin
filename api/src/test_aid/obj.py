import re
from datetime import datetime
from decimal import Decimal
from logging import getLogger
from random import choice, randint, seed
from typing import Any, Dict

<<<<<<< HEAD
from basic_types.enums import PriceLevel
from box_terminator.models import StorageItem, StorageMessage, StorageMessageType, StorageType
=======
from basic_types.enums import AccountingEntryType, PriceLevel
>>>>>>> 889d0826
from faker import Faker
from membership.models import Member, Span
from messages.models import Message
from shop.models import (
    ProductAccountsCostCenters,
    ProductAction,
    Transaction,
    TransactionAccount,
    TransactionContent,
    TransactionCostCenter,
)

from test_aid.test_util import random_str

logger = getLogger("makeradmin")


DEFAULT_PASSWORD = "D9ub8$13"


class ObjFactory:
    """Create dicts representing entities."""

    def __init__(self, test):
        self.test = test
        self.fake = Faker("sv_SE")

        self.member = None
        self.group = None
        self.category = None
        self.product = None
        self.action = None
        self.key = None
        self.span = None
        self.message = None
        self.phone_request = None
<<<<<<< HEAD
        self.storage_message_type = None
        self.storage_message = None
        self.storage_type: None
        self.storage_item = None
=======
        self.transaction = None
        self.transaction_content = None
        self.transaction_account = None
        self.transaction_cost_center = None
        self.product_account_cost_center = None

>>>>>>> 889d0826
        seed()

    def create_member(self, **kwargs) -> Dict[str, Any]:
        firstname = self.fake.first_name()
        lastname = self.fake.last_name()
        obj = dict(
            firstname=firstname,
            lastname=lastname,
            password=None,
            address_street=self.fake.street_name(),
            address_extra="N/A",
            address_zipcode=randint(10000, 99999),
            address_city=self.fake.city(),
            address_country=self.fake.country_code(representation="alpha-2"),
            phone=random_phone_number(),
            civicregno=f"19901011{randint(1000, 9999):04d}",
            email=re.sub(
                "[^a-zA-Z0-9.!#$%&'*+\\/=?^_`{|}~\\-@\\.]",
                "_",
                f"{firstname}.{lastname}+{random_str(6)}@bmail.com".lower().replace(" ", "_"),
            ),
            price_level=PriceLevel.Normal.value,
            price_level_motivation=None,
            pending_activation=False,
        )
        obj.update(kwargs)
        self.member = obj
        return self.member

    def create_phone_request(self, **kwargs):
        obj = dict(
            phone=random_phone_number(),
            validation_code=randint(1, 999999),
            completed=False,
            timestamp=datetime.now(),
        )
        obj.update(kwargs)
        self.phone_request = obj
        return self.phone_request

    def create_group(self, **kwargs):
        obj = dict(
            name=f"group-{random_str(12)}",
            title=f"group-title-{random_str(12)}",
            description=self.fake.bs(),
        )
        obj.update(kwargs)
        self.group = obj
        return self.group

    def create_key(self, **kwargs) -> Dict[str, str]:
        obj = dict(
            tagid=str(randint(int(1e12), int(9e12))),
            description=self.fake.bs(),
        )
        obj.update(kwargs)
        self.key = obj
        return self.key

    def create_span(self, **kwargs):
        obj = dict(
            startdate=self.test.date(days=-randint(40, 60)),
            enddate=self.test.date(days=-randint(10, 30)),
            type=choice((Span.LABACCESS, Span.MEMBERSHIP, Span.SPECIAL_LABACESS)),
            creation_reason=random_str(),
        )
        obj.update(kwargs)
        self.span = obj
        return self.span

    def create_category(self, **kwargs):
        obj = dict(
            name=f"category-{random_str(12)}",
            display_order=randint(int(1e8), int(9e8)),
        )
        obj.update(kwargs)
        self.category = obj
        return self.category

    def create_product(self, **kwargs):
        category_id = kwargs.pop("category_id", None) or (self.category and self.category["id"])
        obj = dict(
            name=f"product-{random_str(12)}",
            price=100.0,
            description=self.fake.bs(),
            unit="st",
            display_order=randint(int(1e8), int(9e8)),
            smallest_multiple=1,
            filter=None,
            category_id=category_id,
            product_metadata=dict(),
        )
        obj.update(kwargs)
        self.product = obj
        return self.product

    def create_product_action(self, **kwargs):
        obj = dict(
            product_id=0,
            action_type=ProductAction.ADD_MEMBERSHIP_DAYS,
            value=365,
        )
        obj.update(**kwargs)
        self.action = obj
        return self.action

    def create_message(self, **kwargs):
        obj = dict(
            subject=random_str(),
            body=self.fake.bs(),
            recipient=self.fake.email(),
            status=Message.QUEUED,
        )
        obj.update(**kwargs)
        self.message = obj
        return self.message

<<<<<<< HEAD
=======
    def create_transaction(self, **kwargs) -> Transaction:
        member_id = kwargs.pop("member_id", None) or (self.member and self.member["member_id"])
        obj = dict(
            status=Transaction.COMPLETED,
            amount=Decimal("100.0"),
            member_id=member_id,
        )
        obj.update(**kwargs)
        self.transaction = obj
        return self.transaction

    def create_transaction_content(self, **kwargs) -> TransactionContent:
        transaction_id = kwargs.pop("transaction_id", None) or (self.transaction and self.transaction["id"])
        product_id = kwargs.pop("product_id", None) or (self.product and self.product["id"])
        obj = dict(
            transaction_id=transaction_id,
            product_id=product_id,
            count=1,
            amount=100.0,
        )
        obj.update(**kwargs)
        self.transaction_content = obj
        return self.transaction_content

    def create_transaction_account(self, **kwargs) -> TransactionAccount:
        obj = dict(
            account=f"account-{random_str(5)}",
            description=f"desc-{random_str(12)}",
            display_order=randint(int(1e8), int(9e8)),
        )
        obj.update(kwargs)
        self.transaction_account = obj
        return self.transaction_account

    def create_transaction_cost_center(self, **kwargs) -> TransactionCostCenter:
        obj = dict(
            cost_center=f"cost-center-{random_str(5)}",
            description=f"desc-{random_str(12)}",
            display_order=randint(int(1e8), int(9e8)),
        )
        obj.update(kwargs)
        self.transaction_cost_center = obj
        return self.transaction_cost_center

    def create_product_account_cost_center(self, **kwargs) -> ProductAccountsCostCenters:
        product_id = kwargs.pop("product_id", None) or (self.product and self.product["id"])
        account_id = kwargs.pop("account_id", None)
        cost_center_id = kwargs.pop("cost_center_id", None)

        obj = dict(
            account_id=account_id,
            cost_center_id=cost_center_id,
            product_id=product_id,
            fraction=100,
            type=AccountingEntryType.CREDIT,
        )
        obj.update(**kwargs)
        self.product_account_cost_center = obj
        return self.product_account_cost_center

>>>>>>> 889d0826

def random_phone_number() -> str:
    return f"070-1{randint(int(1e6), int(9e6)):06d}"<|MERGE_RESOLUTION|>--- conflicted
+++ resolved
@@ -5,12 +5,8 @@
 from random import choice, randint, seed
 from typing import Any, Dict
 
-<<<<<<< HEAD
-from basic_types.enums import PriceLevel
+from basic_types.enums import AccountingEntryType, PriceLevel
 from box_terminator.models import StorageItem, StorageMessage, StorageMessageType, StorageType
-=======
-from basic_types.enums import AccountingEntryType, PriceLevel
->>>>>>> 889d0826
 from faker import Faker
 from membership.models import Member, Span
 from messages.models import Message
@@ -47,19 +43,16 @@
         self.span = None
         self.message = None
         self.phone_request = None
-<<<<<<< HEAD
         self.storage_message_type = None
         self.storage_message = None
         self.storage_type: None
         self.storage_item = None
-=======
         self.transaction = None
         self.transaction_content = None
         self.transaction_account = None
         self.transaction_cost_center = None
         self.product_account_cost_center = None
 
->>>>>>> 889d0826
         seed()
 
     def create_member(self, **kwargs) -> Dict[str, Any]:
@@ -177,8 +170,6 @@
         self.message = obj
         return self.message
 
-<<<<<<< HEAD
-=======
     def create_transaction(self, **kwargs) -> Transaction:
         member_id = kwargs.pop("member_id", None) or (self.member and self.member["member_id"])
         obj = dict(
@@ -239,7 +230,6 @@
         self.product_account_cost_center = obj
         return self.product_account_cost_center
 
->>>>>>> 889d0826
 
 def random_phone_number() -> str:
     return f"070-1{randint(int(1e6), int(9e6)):06d}"