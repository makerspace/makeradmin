--- conflicted
+++ resolved
@@ -1,9 +1,6 @@
 import re
 from datetime import datetime
-<<<<<<< HEAD
-=======
 from decimal import Decimal
->>>>>>> ea34c784
 from logging import getLogger
 from random import choice, randint, seed
 from typing import Any, Dict
@@ -25,10 +22,6 @@
 
 logger = getLogger("makeradmin")
 
-<<<<<<< HEAD
-=======
-
->>>>>>> ea34c784
 DEFAULT_PASSWORD = "D9ub8$13"
 
 
