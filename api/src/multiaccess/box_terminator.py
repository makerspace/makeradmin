--- conflicted
+++ resolved
@@ -5,16 +5,11 @@
 from sqlalchemy.orm.exc import NoResultFound
 
 from membership.models import Member, Box, Span
-from messages.views import message_entity
+from messages.message import send_message
+from messages.models import MessageTemplate
 from service.db import db_session
-<<<<<<< HEAD
 from service.error import NotFound, BadRequest
-from service.logging import logger
-=======
-from service.error import NotFound
->>>>>>> 6c27196b
 from service.util import date_to_str, dt_to_str
-from flask import render_template
 
 
 def get_labacess_end_date(box):
@@ -62,44 +57,21 @@
 def box_terminator_boxes():
     query = get_box_query()
     return [get_box_info(b) for b in query.order_by(desc(Box.last_check_at))]
-<<<<<<< HEAD
-
-
-nag_templates = {
-    "nag-warning": "nag_warning_email.html",
-    "nag-last-warning": "nag_last_warning_email.html",
-    "nag-terminated": "nag_terminated_email.html",
-}
-
-
-nag_titles = {
-    "nag-warning": "Stockholm Makerspace - Din labblåda rensas snart ut /"
-                   " Your lab storage box will soon be removed",
-    "nag-last-warning": "Stockholm Makerspace - Din labblåda rensas snart ut /"
-                        " Your lab storage box will soon be removed",
-    "nag-terminated": "Stockholm Makerspace - Din låda har blivit utgallrad /"
-                      " Your lab storage box has been forfeited",
-}
 
 
 def box_terminator_nag(member_number=None, box_label_id=None, nag_type=None):
-=======
-    
-
-def box_terminator_nag(member_number=None, box_label_id=None):
-    raise NotImplemented("Disabled until message is fixed.")
-    
->>>>>>> 6c27196b
     try:
         box = db_session.query(Box).filter(Box.box_label_id == box_label_id,
                                            Member.member_number == member_number).one()
     except NoResultFound:
-<<<<<<< HEAD
         raise NotFound("Bloop, lådan finns i Lettland")
 
     try:
-        nag_template = nag_templates[nag_type]
-        nag_title = nag_titles[nag_type]
+        template = {
+            "nag-warning": MessageTemplate.BOX_WARNING.value,
+            "nag-last-warning": MessageTemplate.BOX_FINAL_WARNING.value,
+            "nag-terminated": MessageTemplate.BOX_TERMINATED.value,
+        }[nag_type]
 
     except KeyError:
         raise BadRequest(f"Bad nag type {nag_type}")
@@ -110,25 +82,12 @@
 
     warning_days = 45 - days_after_expiration
 
-    message_entity.create({
-        "recipients": [{"type": "member", "id": box.member.member_id}],
-        "message_type": "email",
-        "title": nag_title,
-        "description": render_template(
-            nag_template,
-            member=box.member,
-            terminate_date=date_to_str(get_expire_date_from_labaccess_end_date(end_date)),
-            labaccess_end_date=date_to_str(end_date),
-            expired_days=days_after_expiration,
-            days_after_expiration=warning_days,
-        )
-    }, commit=False)
-=======
-        raise NotFound()
->>>>>>> 6c27196b
-
     send_message(
-        MessageTemplate.BOX_WARNING, box.member,
+        template, box.member,
+        terminate_date=date_to_str(get_expire_date_from_labaccess_end_date(end_date)),
+        labaccess_end_date=date_to_str(end_date),
+        expired_days=days_after_expiration,
+        days_after_expiration=warning_days,
         expiration_date=date_to_str(get_labacess_end_date(box)),
     )
     
