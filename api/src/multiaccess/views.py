from datetime import date, timedelta

from sqlalchemy import func
from sqlalchemy.orm import contains_eager
from sqlalchemy.orm.exc import NoResultFound

<<<<<<< HEAD
from membership.models import Member, Span, Key
=======
from membership.membership import get_membership_summary
from membership.models import Member, Span, LABACCESS, SPECIAL_LABACESS, Key
>>>>>>> 0394e158
from multiaccess import service
from service.api_definition import GET, KEYS_VIEW, SERVICE, MEMBER_VIEW, Arg
from service.db import db_session
from service.error import NotFound


def member_to_response_object(member):
    return {
        'member_id': member.member_id,
        'member_number': member.member_number,
        'firstname': member.firstname,
        'lastname': member.lastname,
        'end_date': max((span.enddate for span in member.spans)).isoformat() if len(member.spans) > 0 else None,
        'keys': [{'key_id': key.key_id, 'rfid_tag': key.tagid} for key in member.keys],
    }


@service.route("/memberdata", method=GET, permission=SERVICE)
def get_memberdata():
    query = db_session.query(Member).join(Member.spans).join(Member.keys)
    query = query.options(contains_eager(Member.spans), contains_eager(Member.keys))
    query = query.filter(
        Member.deleted_at.is_(None),
        Span.type.in_([Span.LABACCESS, Span.SPECIAL_LABACESS]),
        Span.deleted_at.is_(None),
        Key.deleted_at.is_(None),
    )

    return [member_to_response_object(m) for m in query]


def memberbooth_response_object(key):
    return {
        'member_id': key.member_id,
        'key_id': key.key_id,
        'tagid': key.tagid,
        'description': key.description,
        'member': member_to_response_object(key.member)
    }


@service.route("/memberbooth/tag/<int:tagid>", method=GET, permission=KEYS_VIEW)
def get_keys(tagid):
    query = db_session.query(Key)
    query = query.filter(Key.tagid == tagid)
    query = query.join(Key.member)
    query = query.filter(
        Member.deleted_at.is_(None),
        Key.deleted_at.is_(None),
    )

    taglookup = query.first()
    if taglookup is None:
        return None
    else:
        return memberbooth_response_object(taglookup)


@service.route("/box-terminator/member", method=GET, permission=MEMBER_VIEW)
def box_terminator_member(member_number=Arg(int)):
    try:
        member = db_session.query(Member).filter(Member.member_number == member_number).one()
    except NoResultFound:
        raise NotFound()

    query = db_session\
        .query(func.max(Span.enddate))\
        .filter(Span.member_id == member.member_id, Span.type.in_([LABACCESS, SPECIAL_LABACESS]))

    today = date.today()
    expire_date = (query.first()[0] or date(1997, 9, 26)) + timedelta(days=1)
    terminate_date = expire_date + timedelta(days=45)
    
    if today < expire_date:
        status = "active"
    elif today < terminate_date:
        status = "expired"
    else:
        status = "terminate"
        
    return {
        "name": f"{member.firstname} {member.lastname or ''}",
        "expire_date": expire_date.isoformat(),
        "terminate_date": terminate_date.isoformat(),
        "status": status,
    }
<|MERGE_RESOLUTION|>--- conflicted
+++ resolved
@@ -4,12 +4,7 @@
 from sqlalchemy.orm import contains_eager
 from sqlalchemy.orm.exc import NoResultFound
 
-<<<<<<< HEAD
 from membership.models import Member, Span, Key
-=======
-from membership.membership import get_membership_summary
-from membership.models import Member, Span, LABACCESS, SPECIAL_LABACESS, Key
->>>>>>> 0394e158
 from multiaccess import service
 from service.api_definition import GET, KEYS_VIEW, SERVICE, MEMBER_VIEW, Arg
 from service.db import db_session
@@ -77,7 +72,7 @@
 
     query = db_session\
         .query(func.max(Span.enddate))\
-        .filter(Span.member_id == member.member_id, Span.type.in_([LABACCESS, SPECIAL_LABACESS]))
+        .filter(Span.member_id == member.member_id, Span.type.in_([Span.LABACCESS, Span.SPECIAL_LABACESS]))
 
     today = date.today()
     expire_date = (query.first()[0] or date(1997, 9, 26)) + timedelta(days=1)
