--- conflicted
+++ resolved
@@ -1,12 +1,17 @@
+from datetime import date, timedelta
+
 from flask import g
+from sqlalchemy import func
 from sqlalchemy.orm import contains_eager
+from sqlalchemy.orm.exc import NoResultFound
 
 from membership.models import Member, Span, Key
 from multiaccess import service
 from multiaccess.box_terminator import box_terminator_validate, box_terminator_nag, \
     box_terminator_boxes
-from service.api_definition import GET, KEYS_VIEW, SERVICE, Arg, MEMBER_EDIT, POST
+from service.api_definition import GET, KEYS_VIEW, SERVICE, Arg, MEMBER_EDIT, POST, MEMBER_VIEW
 from service.db import db_session
+from service.error import NotFound
 
 
 def member_to_response_object(member):
@@ -61,7 +66,15 @@
         return memberbooth_response_object(taglookup)
 
 
-<<<<<<< HEAD
+@service.route("/memberbooth/member", method=GET, permission=MEMBER_VIEW)
+def memberbooth_member(member_number=Arg(int)):
+    member = db_session.query(Member).filter(Member.member_number == member_number).first()
+    if member is None:
+        return None
+    else:
+        return member_to_response_object(member)
+
+
 @service.route("/box-terminator/boxes", method=GET, permission=MEMBER_EDIT)
 def box_terminator_boxes_routes():
     """ Returns a list of all boxes scanned, ever. """
@@ -72,20 +85,6 @@
 def box_terminator_nag_route(member_number=Arg(int), box_label_id=Arg(int)):
     """ Send a nag email for this box. """
     return box_terminator_nag(member_number, box_label_id)
-
-
-@service.route("/box-terminator/validate-box", method=POST, permission=MEMBER_EDIT)
-def box_terminator_validate_route(member_number=Arg(int), box_label_id=Arg(int)):
-    """ Used when scanning boxes. """
-    return box_terminator_validate(member_number, box_label_id, g.session_token)
-=======
-@service.route("/memberbooth/member", method=GET, permission=MEMBER_VIEW)
-def memberbooth_member(member_number=Arg(int)):
-    member = db_session.query(Member).filter(Member.member_number == member_number).first()
-    if member is None:
-        return None
-    else:
-        return member_to_response_object(member)
 
 
 @service.route("/box-terminator/member", method=GET, permission=MEMBER_VIEW)
@@ -116,4 +115,9 @@
         "terminate_date": terminate_date.isoformat(),
         "status": status,
     }
->>>>>>> e05e2247
+
+
+@service.route("/box-terminator/validate-box", method=POST, permission=MEMBER_EDIT)
+def box_terminator_validate_route(member_number=Arg(int), box_label_id=Arg(int)):
+    """ Used when scanning boxes. """
+    return box_terminator_validate(member_number, box_label_id, g.session_token)