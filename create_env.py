--- conflicted
+++ resolved
@@ -64,11 +64,6 @@
     "MAKERSPACE_LOCAL_TIMEZONE": makerspace_local_timezone,
 }
 
-<<<<<<< HEAD
-
-with open(".env", "w") as f:
-    f.write("\n".join(key + "=" + value for (key, value) in config.items()))
-=======
 whitelist = ["COMPOSE_PROJECT_NAME"]
 
 YELLOW = "\u001b[33m"
@@ -109,5 +104,4 @@
         f.write("\n".join(f"{key}={value}" if key != "" else value for (key, value) in items))
 else:
     with open(".env", "w") as f:
-        f.write("\n".join(key + "=" + value for (key, value) in config.items()))
->>>>>>> f5bcf1eb
+        f.write("\n".join(key + "=" + value for (key, value) in config.items()))