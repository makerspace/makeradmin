version: "3"
services:
<<<<<<< HEAD
  # api-gateway:
  #   ports:
  #     - "8010:80"
=======
>>>>>>> 69838e9c
  api:
    ports:
      - "8010:80"
  public:
    ports:
      - "8011:80"
  admin:
    ports:
      - "8009:80"<|MERGE_RESOLUTION|>--- conflicted
+++ resolved
@@ -1,11 +1,5 @@
 version: "3"
 services:
-<<<<<<< HEAD
-  # api-gateway:
-  #   ports:
-  #     - "8010:80"
-=======
->>>>>>> 69838e9c
   api:
     ports:
       - "8010:80"
