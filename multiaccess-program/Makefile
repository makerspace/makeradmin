
init:
	python -m pip install -r requirements.txt --upgrade

<<<<<<< HEAD
pep8:
	python -m pycodestyle --ignore=W503,W504,W391,W293,E741,E701,E241,E402 --max-line-length=120 --exclude=.direnv,dist,build,.idea .

test: pep8
	nosetests test
=======
test:
	python -m nose test
>>>>>>> e82a0c96

dist-sync:

dist-export:
	docker run -it --rm -v $(shell pwd):/src cdrx/pyinstaller-windows:python3 "/usr/bin/pyinstaller --onefile --clean -y --dist ./dist --workpath /tmp specs/multi_access_export.spec; chown -R --reference=. ./dist ./multi_access"

dist: dist-sync dist-export

clean:
	rm -rf dist build
	find . -name __pycache__ -prune -type d -exec rm -rf {} \;

.PHONY: init test clean dist dist-sync dist-export
<|MERGE_RESOLUTION|>--- conflicted
+++ resolved
@@ -2,16 +2,11 @@
 init:
 	python -m pip install -r requirements.txt --upgrade
 
-<<<<<<< HEAD
 pep8:
 	python -m pycodestyle --ignore=W503,W504,W391,W293,E741,E701,E241,E402 --max-line-length=120 --exclude=.direnv,dist,build,.idea .
 
 test: pep8
-	nosetests test
-=======
-test:
 	python -m nose test
->>>>>>> e82a0c96
 
 dist-sync:
 
